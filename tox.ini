--- conflicted
+++ resolved
@@ -33,16 +33,11 @@
 [testenv:example-cluster]
 deps = docker-compose>=1.10.0
 commands=
-<<<<<<< HEAD
+    docker-compose -f example-cluster/docker-compose.yml build playground
     docker-compose -f example-cluster/docker-compose.yml run playground
     docker-compose -f example-cluster/docker-compose.yml down
 
 [testenv:itest]
 commands =
     make deb_trusty
-    make _itest_trusty
-=======
-    docker-compose -f example-cluster/docker-compose.yml build master
-    docker-compose -f example-cluster/docker-compose.yml run master
-    docker-compose -f example-cluster/docker-compose.yml down
->>>>>>> c4ba4c03
+    make _itest_trusty