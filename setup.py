--- conflicted
+++ resolved
@@ -58,13 +58,8 @@
 cluster. If you find cron or fcron to be insufficient for managing complex work
 flows across multiple computers, Tron might be for you.
 
-<<<<<<< HEAD
-For more information, look at the `tutorial <http://tron.readthedocs.io/en/latest/tutorial.html>`_
-or the `full documentation <http://tron.readthedocs.io/en/latest/index.html>`_.
-=======
 For more information, look at the
 `tutorial <http://tron.readthedocs.io/en/latest/tutorial.html>`_ or the
 `full documentation <http://tron.readthedocs.io/en/latest/index.html>`_.
->>>>>>> 1c76a4fe
 """,
 )