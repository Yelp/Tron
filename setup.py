from __future__ import absolute_import
from __future__ import unicode_literals
try:
    from setuptools import setup, find_packages
    assert setup
except ImportError:
    from distutils.core import setup

import glob
import tron

setup(
    name="tron",
    version=tron.__version__,
    provides=['tron'],
    author="Yelp",
    author_email="yelplabs@yelp.com",
    url="http://github.com/Yelp/Tron",
    description='Job scheduling and monitoring system',
    classifiers=[
        "Programming Language :: Python",
        'Programming Language :: Python :: 3.6',
        "Operating System :: OS Independent",
        "License :: OSI Approved :: Apache Software License",
        "Topic :: System :: Monitoring",
        "Topic :: System :: Systems Administration",
        "Intended Audience :: Developers",
        "Intended Audience :: System Administrators",
        "Development Status :: 4 - Beta",
    ],
    install_requires=[
        'argcomplete >= 0.8.1',
        'humanize >= 0.5.0',
        'cryptography>=2.1.4',
        'Twisted>=17.0.0',
        'PyYAML>=3.0',
        'pyasn1>=0.0.13',
        'pycrypto>=2.4',
        'pytz>=2011n',
        'pysensu-yelp>=0.3.5',
        'python-daemon',
        'lockfile>=0.7',
        'six>=1.11.0',
        'SQLAlchemy>=1.0.15',
        'yelp-clog',
        'enum34>=1.1.6',
        'bsddb3',
        'ipython',
        'ipdb',
        'pyrsistent >= 0.14.2',
    ],
    packages=find_packages(exclude=['tests.*', 'tests']) + ['tronweb'],
    scripts=glob.glob('bin/*'),
    include_package_data=True,
<<<<<<< HEAD
    long_description="""
Tron is a centralized system for managing periodic batch processes across a
cluster. If you find cron or fcron to be insufficient for managing complex work
flows across multiple computers, Tron might be for you.
=======
    long_description=
    """Tron is a centralized system for managing periodic batch processes across a cluster. If you find cron or fcron to be insufficient for managing complex work flows across multiple computers, Tron might be for you.
>>>>>>> 6782b1ce

For more information, look at the `tutorial <http://tron.readthedocs.io/en/latest/tutorial.html>`_
or the `full documentation <http://tron.readthedocs.io/en/latest/index.html>`_.
""",
)<|MERGE_RESOLUTION|>--- conflicted
+++ resolved
@@ -52,15 +52,8 @@
     packages=find_packages(exclude=['tests.*', 'tests']) + ['tronweb'],
     scripts=glob.glob('bin/*'),
     include_package_data=True,
-<<<<<<< HEAD
-    long_description="""
-Tron is a centralized system for managing periodic batch processes across a
-cluster. If you find cron or fcron to be insufficient for managing complex work
-flows across multiple computers, Tron might be for you.
-=======
     long_description=
     """Tron is a centralized system for managing periodic batch processes across a cluster. If you find cron or fcron to be insufficient for managing complex work flows across multiple computers, Tron might be for you.
->>>>>>> 6782b1ce
 
 For more information, look at the `tutorial <http://tron.readthedocs.io/en/latest/tutorial.html>`_
 or the `full documentation <http://tron.readthedocs.io/en/latest/index.html>`_.
