--- conflicted
+++ resolved
@@ -30,13 +30,9 @@
         "Development Status :: 4 - Beta",
     ],
     install_requires=[
-<<<<<<< HEAD
+        'humanize >= 0.5.0',
         'cryptography>=2.1.4',
         'Twisted>=17.0.0',
-=======
-        'humanize >= 0.5.0',
-        'Twisted >=10.0.0, <=12.3',
->>>>>>> 64c02c37
         'PyYAML>=3.0',
         'pyasn1>=0.0.13',
         'pycrypto>=2.4',
