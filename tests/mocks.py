import atexit
import datetime
from exceptions import KeyError
import itertools
import shutil
import tempfile
import mock
from tests.testingutils import Turtle


class MockAction(Turtle):

    def __init__(self, *args, **kwargs):
        kwargs.setdefault('name', 'action_name')
        kwargs.setdefault('required_actions', [])
        kwargs.setdefault('dependent_actions', [])
        super(MockAction, self).__init__(*args, **kwargs)


class MockActionGraph(Turtle):

    def __init__(self, *args, **kwargs):
        action = MockAction()
        kwargs.setdefault('graph', [action])
        kwargs.setdefault('action_map', {action.name: action})
        super(MockActionGraph, self).__init__(*args, **kwargs)

    def __getitem__(self, item):
        action = MockAction(name=item)
        self.action_map.setdefault(item, action)
        return self.action_map[item]

    def get_required_actions(self, name):
        return []


class MockActionRun(Turtle):

    def __init__(self, *args, **kwargs):
        kwargs.setdefault('output_path', [tempfile.mkdtemp()])
        kwargs.setdefault('start_time', datetime.datetime.now())
        kwargs.setdefault('end_time', datetime.datetime.now())
        atexit.register(lambda: shutil.rmtree(kwargs['output_path'][0]))
        super(MockActionRun, self).__init__(*args, **kwargs)


class MockActionRunCollection(Turtle):

    def __init__(self, *args, **kwargs):
        kwargs.setdefault('action_graph', MockActionGraph())
        kwargs.setdefault('run_map', {})
        super(MockActionRunCollection, self).__init__(*args, **kwargs)

    def __getitem__(self, item):
        action_run = MockActionRun(name=item)
        self.run_map.setdefault(item, action_run)
        return self.run_map[item]


class MockJobRun(Turtle):

    def __init__(self, *args, **kwargs):
        kwargs.setdefault('output_path', [tempfile.mkdtemp()])
        kwargs.setdefault('action_graph', MockActionGraph())
        action_runs = MockActionRunCollection(action_graph=kwargs['action_graph'])
        kwargs.setdefault('action_runs', action_runs)
        atexit.register(lambda: shutil.rmtree(kwargs['output_path'][0]))
        super(MockJobRun, self).__init__(*args, **kwargs)


class MockNode(Turtle):

    def __init__(self, hostname=None):
        super(MockNode, self).__init__()
        self.name = self.hostname = hostname

    def run(self, runnable):
        runnable.started()
        return type(self)()


class MockNodePool(object):
    _node = None

    def __init__(self, *node_names):
        self.nodes = []
        self._ndx_cycle = None
        for hostname in node_names:
            self.nodes.append(MockNode(hostname=hostname))

        if self.nodes:
            self._ndx_cycle = itertools.cycle(range(0, len(self.nodes)))

    def __getitem__(self, value):
        for node in self.nodes:
            if node.hostname == value:
                return node
        else:
            raise KeyError

    def next(self):
        if not self.nodes:
            self.nodes.append(MockNode())

        if self._ndx_cycle:
            return self.nodes[self._ndx_cycle.next()]
        else:
            return self.nodes[0]

    next_round_robin = next


class MockJobRunCollection(Turtle):

    def __iter__(self):
        return iter(self.runs)

<<<<<<< HEAD

class MockContext(Turtle):

    def __enter__(self):
        pass

    def __exit__(self, _exc_type, _exc_val, _exc_tb):
        pass
=======
class MockContextManager(mock.Mock):

    __enter__ = mock.Mock()
    __exit__ = mock.Mock()
>>>>>>> 2a29e197
<|MERGE_RESOLUTION|>--- conflicted
+++ resolved
@@ -115,18 +115,7 @@
     def __iter__(self):
         return iter(self.runs)
 
-<<<<<<< HEAD
-
-class MockContext(Turtle):
-
-    def __enter__(self):
-        pass
-
-    def __exit__(self, _exc_type, _exc_val, _exc_tb):
-        pass
-=======
 class MockContextManager(mock.Mock):
 
     __enter__ = mock.Mock()
-    __exit__ = mock.Mock()
->>>>>>> 2a29e197
+    __exit__ = mock.Mock()