import logging
import functools
import mock

from testify import  TestCase, setup
from testify import class_setup, class_teardown
from testify import teardown
import time
from tron.utils import timeutils


log = logging.getLogger(__name__)

# TODO: remove when replaced with tron.eventloop
class MockReactorTestCase(TestCase):
    """Patch the reactor to a MockReactor."""

    # Override this in subclasses
    module_to_mock = None

    @class_setup
    def class_setup_patched_reactor(self):
        msg = "%s must set a module_to_mock field" % self.__class__
        assert self.module_to_mock, msg
        self.old_reactor = getattr(self.module_to_mock, 'reactor')

    @class_teardown
    def teardown_patched_reactor(self):
        setattr(self.module_to_mock, 'reactor', self.old_reactor)

    @setup
    def setup_mock_reactor(self):
        self.reactor = Turtle()
        setattr(self.module_to_mock, 'reactor', self.reactor)


class MockTimeTestCase(TestCase):

    now = None

    @setup
    def setup_current_time(self):
        assert self.now, "%s must set a now field" % self.__class__
        self.old_current_time  = timeutils.current_time
        timeutils.current_time = lambda: self.now

    @teardown
    def teardown_current_time(self):
        timeutils.current_time = self.old_current_time
        # Reset 'now' back to what was set on the class because some test may
        # have changed it
        self.now = self.__class__.now


def retry(max_tries=3, delay=0.1, exceptions=(KeyError, IndexError)):
    """A function decorator for re-trying an operation. Useful for MongoDB
    which is only eventually consistent.
    """
    def wrapper(f):
        @functools.wraps(f)
        def wrap(*args, **kwargs):
            for _ in xrange(max_tries):
                try:
                    return f(*args, **kwargs)
                except exceptions:
                    time.sleep(delay)
            raise
        return wrap
    return wrapper


# TODO: remove when replaced with mock
class Turtle(object):
    """A more complete Mock implementation."""
    def __init__(self, *args, **kwargs):
        self.__dict__.update(kwargs)
        self.calls = []
        self.returns = []

    def __getattr__(self, name):
        self.__dict__[name] = type(self)()
        return self.__dict__[name]

    def __call__(self, *args, **kwargs):
        self.calls.append((args, kwargs))
        new_turtle = type(self)()
        self.returns.append(new_turtle)
        return new_turtle


def autospec_method(method, *args, **kwargs):
    """create an autospec for an instance method."""
<<<<<<< HEAD
    setattr(method.im_self, method.__name__, mock.create_autospec(method, *args, **kwargs))
=======
    mocked_method = mock.create_autospec(method, *args, **kwargs)
    setattr(method.im_self, method.__name__, mocked_method)
>>>>>>> 527a3b73
<|MERGE_RESOLUTION|>--- conflicted
+++ resolved
@@ -90,9 +90,5 @@
 
 def autospec_method(method, *args, **kwargs):
     """create an autospec for an instance method."""
-<<<<<<< HEAD
-    setattr(method.im_self, method.__name__, mock.create_autospec(method, *args, **kwargs))
-=======
     mocked_method = mock.create_autospec(method, *args, **kwargs)
-    setattr(method.im_self, method.__name__, mocked_method)
->>>>>>> 527a3b73
+    setattr(method.im_self, method.__name__, mocked_method)