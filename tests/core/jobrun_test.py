--- conflicted
+++ resolved
@@ -144,25 +144,15 @@
         self.job_run._start_action_runs = lambda: [None]
 
         assert not self.job_run._do_start()
-<<<<<<< HEAD
-        assert_equal(self.job_run.start_time, self.run_time)
         assert_length(self.job_run.event.ok.calls, 0)
-=======
-        assert_length(self.job_run.notify.calls, 0)
->>>>>>> 20e38eec
 
     def test_do_start_some_failed(self):
         self.job_run._start_action_runs = lambda: [True, None]
 
         assert self.job_run._do_start()
-<<<<<<< HEAD
-        assert_equal(self.job_run.start_time, self.run_time)
         assert_length(self.job_run.event.ok.calls, 1)
         assert_call(self.job_run.event.ok, 0, 'started')
-=======
-        assert_length(self.job_run.notify.calls, 1)
         assert_call(self.job_run.notify, 0, self.job_run.EVENT_STARTED)
->>>>>>> 20e38eec
 
     def test_do_start_no_runs(self):
         assert not self.job_run._do_start()
@@ -248,25 +238,15 @@
     def test_finalize(self):
         self.job_run.action_runs.is_failed = False
         self.job_run.finalize()
-<<<<<<< HEAD
         assert_call(self.job_run.event.ok, 0, 'succeeded')
-        assert_call(self.job_run.notify, 0, self.job_run.NOTIFY_DONE)
-        assert_equal(self.job_run.end_time, self.run_time)
-=======
         assert_call(self.job_run.notify, 0, self.job_run.EVENT_SUCCEEDED)
         assert_call(self.job_run.notify, 1, self.job_run.NOTIFY_DONE)
->>>>>>> 20e38eec
 
     def test_finalize_failure(self):
         self.job_run.finalize()
-<<<<<<< HEAD
         assert_call(self.job_run.event.critical, 0, 'failed')
-        assert_call(self.job_run.notify, 0, self.job_run.NOTIFY_DONE)
-        assert_equal(self.job_run.end_time, self.run_time)
-=======
         assert_call(self.job_run.notify, 0, self.job_run.EVENT_FAILED)
         assert_call(self.job_run.notify, 1, self.job_run.NOTIFY_DONE)
->>>>>>> 20e38eec
 
     def test_cleanup(self):
         self.job_run.clear_observers = Turtle()
