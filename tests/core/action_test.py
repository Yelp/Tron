--- conflicted
+++ resolved
@@ -6,7 +6,6 @@
 from testify import setup
 from testify import TestCase
 
-from tron import node
 from tron.config import config_utils
 from tron.core import action
 from tron.core.action import Constraint
@@ -76,15 +75,7 @@
         assert_equal(new_action.env, config['env'])
         assert_equal(
             new_action.extra_volumes,
-<<<<<<< HEAD
             [Volume(container_path='/nail/tmp', host_path='/tmp', mode='RO')],
-=======
-            [{
-                'container_path': '/nail/tmp',
-                'host_path': '/tmp',
-                'mode': 'RO'
-            }],
->>>>>>> 1c76a4fe
         )
         assert_equal(new_action.mesos_address, config['mesos_address'])
 
