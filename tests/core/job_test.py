--- conflicted
+++ resolved
@@ -47,11 +47,7 @@
 
         patcher = mock.patch('tron.core.job.node.NodePoolRepository')
         with patcher as self.mock_node_repo:
-<<<<<<< HEAD
             self.job = Job(
-=======
-            self.job = job.Job(
->>>>>>> 6782b1ce
                 "jobname",
                 scheduler,
                 run_collection=run_collection,
@@ -68,7 +64,6 @@
 
     @mock.patch('tron.core.job.event', autospec=True)
     def test_from_config(self, _mock_event):
-<<<<<<< HEAD
         action = {
             'name': 'first',
             'command': 'doit',
@@ -82,28 +77,15 @@
         )
         self.mock_node_repo.get_instance().get_by_name = mock.Mock(
             return_value='thenode'
-=======
-        action = mock.Mock(
-            name='first',
-            command='doit',
-            node=None,
-            requires=[],
->>>>>>> 6782b1ce
         )
         job_config = schema.ConfigJob(
             name='ajob',
             node='thenodepool',
-<<<<<<< HEAD
             schedule=mock.Mock(),
             namespace=mock.Mock(),
             monitoring={
                 "team": "foo",
                 "page": True
-=======
-            monitoring={
-                "team": "foo",
-                "page": True,
->>>>>>> 6782b1ce
             },
             all_nodes=False,
             queueing=True,
@@ -116,11 +98,7 @@
         )
         scheduler = 'scheduler_token'
         output_path = ["base_path"]
-<<<<<<< HEAD
         new_job = Job.from_config(
-=======
-        new_job = job.Job.from_config(
->>>>>>> 6782b1ce
             job_config,
             scheduler,
             parent_context,
@@ -141,11 +119,7 @@
 
     def test_update_from_job(self):
         action_runner = mock.Mock()
-<<<<<<< HEAD
         other_job = Job(
-=======
-        other_job = job.Job(
->>>>>>> 6782b1ce
             'otherjob',
             'scheduler',
             action_runner=action_runner,
@@ -487,11 +461,7 @@
     def test_manual_start_default_with_timezone(self):
         self.job.time_zone = mock.Mock()
         with mock.patch(
-<<<<<<< HEAD
-            'tron.core.job.timeutils.current_time'
-=======
             'tron.core.job.timeutils.current_time',
->>>>>>> 6782b1ce
         ) as mock_current:
             manual_runs = self.job_scheduler.manual_start()
             mock_current.assert_called_with(tz=self.job.time_zone)
@@ -616,12 +586,8 @@
 
     def test_run_queue_schedule(self):
         with mock.patch.object(
-<<<<<<< HEAD
-            self.job_scheduler, 'schedule'
-=======
             self.job_scheduler,
             'schedule',
->>>>>>> 6782b1ce
         ) as mock_schedule:
             self.job_scheduler.run_job = mock.Mock()
             self.job.scheduler.schedule_on_complete = False
@@ -646,11 +612,7 @@
         self.action_runner = mock.create_autospec(
             actioncommand.SubprocessActionRunnerFactory,
         )
-<<<<<<< HEAD
         self.factory = JobSchedulerFactory(
-=======
-        self.factory = job.JobSchedulerFactory(
->>>>>>> 6782b1ce
             self.context,
             self.output_stream_dir,
             self.time_zone,
