--- conflicted
+++ resolved
@@ -183,11 +183,7 @@
         self.job.notify.assert_called_with(self.job.NOTIFY_STATE_CHANGE)
 
         self.job.handler(None, jobrun.JobRun.NOTIFY_DONE)
-<<<<<<< HEAD
-        assert_call(self.job.notify, 1, self.job.NOTIFY_RUN_DONE)
-=======
         self.job.notify.assert_called_with(self.job.NOTIFY_RUN_DONE)
->>>>>>> 70342a66
 
     def test__eq__(self):
         other_job = job.Job("jobname", 'scheduler')
