--- conflicted
+++ resolved
@@ -88,11 +88,7 @@
                 'UNKWN',
             'node': {
                 'hostname': 'something',
-<<<<<<< HEAD
-                'username': 'a'
-=======
                 'username': 'a',
->>>>>>> 6782b1ce
             },
             'run_time':
                 'sometime',
