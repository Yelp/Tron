--- conflicted
+++ resolved
@@ -21,11 +21,7 @@
 except ImportError:
     import json as simplejson
 
-<<<<<<< HEAD
-REQUEST = twisted.web.server.Request(turtle.Turtle(), None)
-=======
 REQUEST = twisted.web.server.Request(mock.Mock(), None)
->>>>>>> 70342a66
 REQUEST.childLink = lambda val : "/jobs/%s" % val
 
 
@@ -35,11 +31,7 @@
     @class_setup
     def mock_respond(self):
         self.orig_respond = www.respond
-<<<<<<< HEAD
-        www.respond = lambda _req, output: output
-=======
         www.respond = lambda _req, output, code=None: output
->>>>>>> 70342a66
 
     @class_teardown
     def teardown_respond(self):
@@ -101,11 +93,7 @@
 
     @class_setup
     def build_resource(self):
-<<<<<<< HEAD
-        self.job = turtle.Turtle(
-=======
-        self.job = mock.Mock(
->>>>>>> 70342a66
+        self.job = mock.Mock(
             repr_data=lambda: {'name': 'testname'},
             name="testname",
             last_success=None,
@@ -113,11 +101,7 @@
             scheduler_str="testsched",
             node_pool=mocks.MockNodePool()
         )
-<<<<<<< HEAD
-        self.mcp = turtle.Turtle()
-=======
         self.mcp = mock.Mock()
->>>>>>> 70342a66
         self.resource = www.JobsResource(self.mcp)
 
     def test_render_GET(self):
@@ -127,15 +111,6 @@
         assert 'jobs' in result
 
     def test_getChild(self):
-<<<<<<< HEAD
-        child = self.resource.getChild("testname", turtle.Turtle())
-        assert isinstance(child, www.JobResource)
-        assert_call(self.mcp.get_job_by_name, 0, "testname")
-
-    def test_getChild_missing_job(self):
-        self.mcp.get_job_by_name = lambda n: None
-        child = self.resource.getChild("bar", turtle.Turtle())
-=======
         child = self.resource.getChild("testname", mock.Mock())
         assert isinstance(child, www.JobResource)
         self.mcp.get_job_by_name.assert_called_with("testname")
@@ -143,7 +118,6 @@
     def test_getChild_missing_job(self):
         self.mcp.get_job_by_name = lambda n: None
         child = self.resource.getChild("bar", mock.Mock())
->>>>>>> 70342a66
         assert isinstance(child, twisted.web.resource.NoResource)
 
 
@@ -285,11 +259,7 @@
                                 mock.Mock(
                                     id="testname.0",
                                     node=mocks.MockNodePool(),
-<<<<<<< HEAD
-                                    state=turtle.Turtle(name="up")
-=======
                                     state=mock.Mock(name="up")
->>>>>>> 70342a66
                                 )
                             ])
 
