"""
Test cases for the web services interface to tron
"""
from __future__ import absolute_import
from __future__ import unicode_literals

import mock
import six
import twisted.web.http
import twisted.web.resource
import twisted.web.server
from testify import assert_equal
from testify import class_setup
from testify import run
from testify import setup
from testify import setup_teardown
from testify import teardown
from testify import TestCase
from twisted.web import http

from tests import mocks
from tests.assertions import assert_call
from tests.testingutils import autospec_method
from tests.testingutils import Turtle
from tron import event
from tron import mcp
from tron import node
from tron.api import controller
from tron.api import resource as www
from tron.core import job
from tron.core import jobrun

REQUEST = twisted.web.server.Request(mock.Mock(), None)
REQUEST.childLink = lambda val: "/jobs/%s" % val


def build_request(**kwargs):
    args = {k.encode(): [v.encode()] for k, v in six.iteritems(kwargs)}
    return mock.create_autospec(twisted.web.server.Request, args=args)


class WWWTestCase(TestCase):
    """Patch www.response to not json encode."""

    @setup_teardown
    def mock_respond(self):
        with mock.patch(
<<<<<<< HEAD
            'tron.api.resource.respond', autospec=True
=======
            'tron.api.resource.respond',
            autospec=True,
>>>>>>> 6782b1ce
        ) as self.respond:
            self.respond.side_effect = lambda _req, output, code=None: output
            yield

    @setup
    def setup_request(self):
        self.request = build_request()


class HandleCommandTestCase(TestCase):
    @setup_teardown
    def mock_respond(self):
        with mock.patch(
<<<<<<< HEAD
            'tron.api.resource.respond', autospec=True
=======
            'tron.api.resource.respond',
            autospec=True,
>>>>>>> 6782b1ce
        ) as self.respond:
            yield

    def test_handle_command_unknown(self):
        command = 'the command'
        request = build_request(command=command)
        mock_controller, obj = mock.Mock(), mock.Mock()
        error = controller.UnknownCommandError("No")
        mock_controller.handle_command.side_effect = error
        response = www.handle_command(request, mock_controller, obj)
        mock_controller.handle_command.assert_called_with(command)
        assert_equal(response, self.respond.return_value)
        self.respond.assert_called_with(
            request,
            {'error': str(error)},
            code=http.NOT_IMPLEMENTED,
        )

    def test_handle_command(self):
        command = 'the command'
        request = build_request(command=command)
        mock_controller, obj = mock.Mock(), mock.Mock()
        response = www.handle_command(request, mock_controller, obj)
        mock_controller.handle_command.assert_called_with(command)
        assert_equal(response, self.respond.return_value)
        self.respond.assert_called_with(
            request,
            {'result': mock_controller.handle_command.return_value},
        )


class ActionRunResourceTestCase(WWWTestCase):
    @setup
    def setup_resource(self):
        self.job_run = mock.MagicMock()
        self.action_run = mock.MagicMock(output_path=['one'])
        self.resource = www.ActionRunResource(self.action_run, self.job_run)

    def test_render_GET(self):
        request = build_request(num_lines="12")
        response = self.resource.render_GET(request)
        assert_equal(response['id'], self.action_run.id)


class JobrunResourceTestCase(WWWTestCase):
    @setup
    def setup_resource(self):
        self.job_run = mock.MagicMock()
        self.job_scheduler = mock.Mock()
        self.resource = www.JobRunResource(self.job_run, self.job_scheduler)

    def test_render_GET(self):
        response = self.resource.render_GET(self.request)
        assert_equal(response['id'], self.job_run.id)


class ApiRootResourceTestCase(WWWTestCase):
    @setup
    def build_resource(self):
        self.mcp = mock.create_autospec(mcp.MasterControlProgram)
        self.resource = www.ApiRootResource(self.mcp)

    def test__init__(self):
        expected_children = [
            b'jobs',
            b'config',
            b'status',
            b'events',
            b'',
        ]
        assert_equal(set(expected_children), set(self.resource.children))

    def test_render_GET(self):
        expected_keys = [
            'jobs',
            'namespaces',
        ]
        response = self.resource.render_GET(build_request())
        assert_equal(set(response.keys()), set(expected_keys))
        self.mcp.get_job_collection().get_jobs.assert_called_with()


class RootResourceTestCase(WWWTestCase):
    @setup
    def build_resource(self):
        self.web_path = '/bogus/path'
        self.mcp = mock.create_autospec(mcp.MasterControlProgram)
        self.resource = www.RootResource(self.mcp, self.web_path)

    def test_render_GET(self):
        request = build_request()
        response = self.resource.render_GET(request)
        assert_equal(response, 1)
        assert_equal(request.redirect.call_count, 1)
        request.finish.assert_called_with()

    def test_get_children(self):
        assert_equal(set(self.resource.children), {b'api', b'web', b''})


class ActionRunHistoryResourceTestCase(WWWTestCase):
    @setup
    def setup_resource(self):
        self.action_runs = [mock.MagicMock(), mock.MagicMock()]
        self.resource = www.ActionRunHistoryResource(self.action_runs)

    def test_render_GET(self):
        response = self.resource.render_GET(self.request)
        assert_equal(len(response), len(self.action_runs))


class JobCollectionResourceTestCase(WWWTestCase):
    @class_setup
    def build_resource(self):
        self.job = mock.Mock(
            repr_data=lambda: {'name': 'testname'},
            name="testname",
            last_success=None,
            runs=mock.Mock(),
            scheduler_str="testsched",
            node_pool=mocks.MockNodePool(),
        )
        self.job_collection = mock.create_autospec(job.JobCollection)
        self.resource = www.JobCollectionResource(self.job_collection)

    def test_render_GET(self):
        self.resource.get_data = Turtle()
        result = self.resource.render_GET(REQUEST)
        assert_call(self.resource.get_data, 0, False, False, True, True)
        assert 'jobs' in result

    def test_getChild(self):
        child = self.resource.getChild(b"testname", mock.Mock())
        assert isinstance(child, www.JobResource)
        self.job_collection.get_by_name.assert_called_with("testname")

    def test_getChild_missing_job(self):
        self.job_collection.get_by_name.return_value = None
        child = self.resource.getChild(b"bar", mock.Mock())
        assert isinstance(child, twisted.web.resource.NoResource)


class JobResourceTestCase(WWWTestCase):
    @setup
    def setup_resource(self):
        self.job_scheduler = mock.create_autospec(job.JobScheduler)
        self.job_runs = mock.create_autospec(jobrun.JobRunCollection)
        self.job = mock.create_autospec(
            job.Job,
            runs=self.job_runs,
            all_nodes=False,
            allow_overlap=True,
            queueing=True,
            action_graph=mock.MagicMock(),
            scheduler=mock.Mock(),
            node_pool=mock.create_autospec(node.NodePool, ),
            max_runtime=mock.Mock(),
            expected_runtime=mock.MagicMock(),
        )
        self.job.get_name.return_value = 'foo'
        self.job_scheduler.get_job.return_value = self.job
        self.job_scheduler.get_job_runs.return_value = self.job_runs
        self.resource = www.JobResource(self.job_scheduler)

    def test_render_GET(self):
        result = self.resource.render_GET(self.request)
        assert_equal(result['name'], self.job_scheduler.get_job().get_name())

    def test_get_run_from_identifier_HEAD(self):
        job_run = self.resource.get_run_from_identifier('HEAD')
        self.job_scheduler.get_job_runs.assert_called_with()
        assert_equal(job_run, self.job_runs.get_newest.return_value)

    def test_get_run_from_identifier_number(self):
        job_run = self.resource.get_run_from_identifier('3')
        self.job_scheduler.get_job_runs.assert_called_with()
        assert_equal(job_run, self.job_runs.get_run_by_num.return_value)
        self.job_runs.get_run_by_num.assert_called_with(3)

    def test_get_run_from_identifier_state_name(self):
        job_run = self.resource.get_run_from_identifier('SUCC')
        assert_equal(
            job_run,
            self.job_runs.get_run_by_state_short_name.return_value,
        )
        self.job_runs.get_run_by_state_short_name.assert_called_with('SUCC')

    def test_get_run_from_identifier_negative_index(self):
        job_run = self.resource.get_run_from_identifier('-2')
        assert_equal(job_run, self.job_runs.get_run_by_index.return_value)
        self.job_runs.get_run_by_index.assert_called_with(-2)

    def test_getChild(self):
        autospec_method(self.resource.get_run_from_identifier)
        identifier = b'identifier'
        resource = self.resource.getChild(identifier, None)
        assert_equal(
            resource.job_run,
            self.resource.get_run_from_identifier.return_value,
        )

    def test_getChild_action_run_history(self):
        autospec_method(
            self.resource.get_run_from_identifier,
            return_value=None,
        )
        action_name = 'action_name'
        action_runs = [mock.Mock(), mock.Mock()]
        self.job.action_graph.names = [action_name]
        self.job.runs.get_action_runs.return_value = action_runs
        resource = self.resource.getChild(action_name, None)
        assert_equal(resource.__class__, www.ActionRunHistoryResource)
        assert_equal(resource.action_runs, action_runs)


class EventResourceTestCase(WWWTestCase):
    @setup
    def setup_resource(self):
        self.name = 'the_name'
        self.resource = www.EventResource(self.name)

    @teardown
    def teardown_resource(self):
        event.EventManager.reset()

    def test_render_GET(self):
        recorder = event.get_recorder(self.name)
        ok_message, critical_message = 'ok message', 'critical message'
        recorder.ok(ok_message)
        recorder.critical(critical_message)
        response = self.resource.render_GET(self.request())
        names = [e['name'] for e in response['data']]
        assert_equal(names, [critical_message, ok_message])


class ConfigResourceTestCase(TestCase):
    @setup_teardown
    def setup_resource(self):
        self.mcp = mock.create_autospec(mcp.MasterControlProgram)
        self.resource = www.ConfigResource(self.mcp)
        self.controller = self.resource.controller = mock.create_autospec(
            controller.ConfigController,
        )
        with mock.patch(
<<<<<<< HEAD
            'tron.api.resource.respond', autospec=True
=======
            'tron.api.resource.respond',
            autospec=True,
>>>>>>> 6782b1ce
        ) as self.respond:
            yield

    def test_render_GET(self):
        name = 'the_nane'
        request = build_request(name=name, no_header='1')
        self.resource.render_GET(request)
        self.controller.read_config.assert_called_with(name, add_header=False)
        self.respond.assert_called_with(
            request,
            self.resource.controller.read_config.return_value,
        )

    def test_render_POST_update(self):
        name, config, hash = 'the_name', 'config', 'hash'
        request = build_request(name=name, config=config, hash=hash)
        self.resource.render_POST(request)
        self.controller.update_config.assert_called_with(name, config, hash)
        response_content = {
            'status': 'Active',
            'error': self.controller.update_config.return_value,
        }
        self.respond.assert_called_with(request, response_content)

    def test_render_POST_delete(self):
        name, config, hash = 'the_name', '', ''
        request = build_request(name=name, config=config, hash=hash)
        self.resource.render_POST(request)
        self.controller.delete_config.assert_called_with(name, config, hash)
        response_content = {
            'status': 'Active',
            'error': self.controller.delete_config.return_value,
        }
        self.respond.assert_called_with(request, response_content)


if __name__ == '__main__':
    run()<|MERGE_RESOLUTION|>--- conflicted
+++ resolved
@@ -45,12 +45,8 @@
     @setup_teardown
     def mock_respond(self):
         with mock.patch(
-<<<<<<< HEAD
-            'tron.api.resource.respond', autospec=True
-=======
             'tron.api.resource.respond',
             autospec=True,
->>>>>>> 6782b1ce
         ) as self.respond:
             self.respond.side_effect = lambda _req, output, code=None: output
             yield
@@ -64,12 +60,8 @@
     @setup_teardown
     def mock_respond(self):
         with mock.patch(
-<<<<<<< HEAD
-            'tron.api.resource.respond', autospec=True
-=======
             'tron.api.resource.respond',
             autospec=True,
->>>>>>> 6782b1ce
         ) as self.respond:
             yield
 
@@ -314,12 +306,8 @@
             controller.ConfigController,
         )
         with mock.patch(
-<<<<<<< HEAD
-            'tron.api.resource.respond', autospec=True
-=======
             'tron.api.resource.respond',
             autospec=True,
->>>>>>> 6782b1ce
         ) as self.respond:
             yield
 
