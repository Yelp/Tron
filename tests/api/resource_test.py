--- conflicted
+++ resolved
@@ -12,22 +12,12 @@
 import twisted.web.http
 import twisted.web.resource
 import twisted.web.server
-<<<<<<< HEAD
-from testify import assert_equal
-from testify import class_setup
-from testify import run
-from testify import setup
-from testify import setup_teardown
-from testify import TestCase
-=======
->>>>>>> dea03ef0
 from twisted.web import http
 
 from testifycompat import assert_equal
 from testifycompat import run
 from testifycompat import setup
 from testifycompat import setup_teardown
-from testifycompat import teardown
 from testifycompat import TestCase
 from tests import mocks
 from tests.assertions import assert_call
@@ -314,31 +304,7 @@
         assert_equal(resource.action_runs, action_runs)
 
 
-<<<<<<< HEAD
-class ConfigResourceTestCase(TestCase):
-=======
-class TestEventResource(WWWTestCase):
-    @setup
-    def setup_resource(self):
-        self.name = 'the_name'
-        self.resource = www.EventResource(self.name)
-
-    @teardown
-    def teardown_resource(self):
-        event.EventManager.reset()
-
-    def test_render_GET(self):
-        recorder = event.get_recorder(self.name)
-        ok_message, critical_message = 'ok message', 'critical message'
-        recorder.ok(ok_message)
-        recorder.critical(critical_message)
-        response = self.resource.render_GET(self.request())
-        names = [e['name'] for e in response['data']]
-        assert_equal(names, [critical_message, ok_message])
-
-
 class TestConfigResource(TestCase):
->>>>>>> dea03ef0
     @setup_teardown
     def setup_resource(self):
         self.mcp = mock.create_autospec(mcp.MasterControlProgram)
