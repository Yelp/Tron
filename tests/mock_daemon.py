--- conflicted
+++ resolved
@@ -2,50 +2,9 @@
  A mock daemon for testing service handling.
 """
 import daemon
+import sys
 import time
-<<<<<<< HEAD
 from tron.trondaemon import PIDFile
-=======
-import sys
-
-
-class PIDFile(object):
-
-    def __init__(self, filename):
-        self.filename = filename
-        self.check_if_pidfile_exists()
-
-    def check_if_pidfile_exists(self):
-        try:
-            with open(self.filename) as fh:
-                pid = int(fh.read().strip())
-        except IOError:
-            pid = None
-
-        if self.is_process_running(pid):
-            raise SystemExit("Daemon running as %s" % pid)
-
-        if pid:
-            raise SystemExit("Daemon was running as %s. Remove PID file." % pid)
-
-    def is_process_running(self, pid):
-        """Return True the process is still running."""
-        if not pid:
-            return False
-        try:
-            os.kill(pid, 0)
-            return True
-        except OSError:
-            return False
-
-    def __enter__(self):
-        with open(self.filename, 'w') as fh:
-            fh.write('%s\n' % os.getpid())
-
-    def __exit__(self, exc_type, exc_val, exc_tb):
-        os.unlink(self.filename)
-
->>>>>>> 20e38eec
 
 def do_main_program():
     while True:
