--- conflicted
+++ resolved
@@ -75,11 +75,7 @@
     def delete_sandbox(self):
         if self.sandbox:
             self.sandbox.delete()
-<<<<<<< HEAD
-        self.sandbox = None
-=======
             self.sandbox = None
->>>>>>> 7f4b97d7
 
 
 class ClientProxy(object):
