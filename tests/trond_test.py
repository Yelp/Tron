--- conflicted
+++ resolved
@@ -12,29 +12,26 @@
 BASIC_CONFIG = """
 --- !TronConfiguration
 nodes:
-    - &local
-        hostname: 'localhost'
+    - name: local
+      hostname: 'localhost'
 """
 
 SINGLE_ECHO_CONFIG = BASIC_CONFIG + """
 jobs:
-    - &echo_job
-        name: "echo_job"
-        node: *local
-        schedule: "interval 1 hour"
-        actions:
-            -
-                name: "echo_action"
-                command: "echo 'Echo!'" """
+  - name: "echo_job"
+    node: local
+    schedule: "interval 1 hour"
+    actions:
+      - name: "echo_action"
+        command: "echo 'Echo!'" """
 
 DOUBLE_ECHO_CONFIG = SINGLE_ECHO_CONFIG + """
-            -
-                name: "another_echo_action"
-                command: "echo 'Today is %(shortdate)s, which is the same as %(year)s-%(month)s-%(day)s' && false" """
+      - name: "another_echo_action"
+        command: "echo 'Today is %(shortdate)s, which is the same as %(year)s-%(month)s-%(day)s' && false" """
 
 TOUCH_CLEANUP_FMT = """
-        cleanup_action:
-            command: "touch %s" """
+    cleanup_action:
+      command: "touch %s" """
 
 
 class SandboxTestCase(TestCase):
@@ -125,20 +122,16 @@
 
     def test_tronctl_service_zap(self):
         SERVICE_CONFIG = dedent("""
-        --- !TronConfiguration
-        ssh_options:
-                agent: true
-        nodes:
-            - &local
-                hostname: 'localhost'
+        nodes:
+          - name: local
+            hostname: 'localhost'
         services:
-            -
-                name: "fake_service"
-                node: *local
-                count: 1
-                pid_file: "%%(name)s-%%(instance_number)s.pid"
-                command: "echo %(pid)s > %%(pid_file)s"
-                monitor_interval: 0.1
+          - name: "fake_service"
+            node: local
+            count: 1
+            pid_file: "%%(name)s-%%(instance_number)s.pid"
+            command: "echo %(pid)s > %%(pid_file)s"
+            monitor_interval: 0.1
         """ % {'pid': os.getpid()})
 
         self.sandbox.start_trond()
@@ -152,54 +145,46 @@
         self.sandbox.tronctl(['zap', 'fake_service'])
         assert_equal('DOWN', self.sandbox.list_service('fake_service')['state'])
 
-<<<<<<< HEAD
     def test_cleanup_on_failure(self):
         canary = os.path.join(self.sandbox.tmp_dir, 'end_to_end_done')
 
         FAIL_CONFIG = dedent("""
-        --- !TronConfiguration
-=======
+        nodes:
+          - name: local
+            hostname: 'localhost'
+        jobs:
+          - name: "failjob"
+            node: local
+            schedule: "interval 1 seconds"
+            actions:
+              - name: "failaction"
+                command: "failplz"
+        """) + TOUCH_CLEANUP_FMT % canary
+
+        # start with a basic configuration
+        self.sandbox.save_config(FAIL_CONFIG)
+        self.sandbox.start_trond()
+
+        time.sleep(3)
+
+        assert os.path.exists(canary)
+        assert_gt(len(self.sandbox.list_job('failjob')['runs']), 1)
+
     def test_skip_failed_actions(self):
         CONFIG = dedent("""
-        --- !TronConfiguration
-        ssh_options:
-                agent: true
->>>>>>> 93fb752f
-        nodes:
-            - &local
-                hostname: 'localhost'
+        nodes:
+          - name: local
+            hostname: 'localhost'
         jobs:
-<<<<<<< HEAD
-            - &failjob
-                name: "failjob"
-                node: *local
-                schedule: "interval 1 seconds"
-                actions:
-                    - name: "failaction"
-                      command: "failplz"
-        """) + TOUCH_CLEANUP_FMT % canary
-
-        # start with a basic configuration
-        self.sandbox.save_config(FAIL_CONFIG)
-        self.sandbox.start_trond()
-
-        time.sleep(3)
-
-        assert os.path.exists(canary)
-        assert_gt(len(self.sandbox.list_job('failjob')['runs']), 1)
-=======
-            - !Job
-                name: "multi_step_job"
-                node: *local
-                schedule: "interval 1 seconds"
-                actions:
-                    - &broken !Action
-                        name: "broken"
-                        command: "failingcommand"
-                    - !Action
-                        name: "works"
-                        command: "echo ok"
-                        requires: *broken
+          - name: "multi_step_job"
+            node: local
+            schedule: "interval 1 seconds"
+            actions:
+              - name: "broken"
+                command: "failingcommand"
+              - name: "works"
+                command: "echo ok"
+                requires: broken
         """)
 
         self.sandbox.save_config(CONFIG)
@@ -214,7 +199,6 @@
         assert_equal(action_run['state'], 'SUCC')
         job_run = self.sandbox.list_job_run('multi_step_job', 0)
         assert_equal(job_run['state'], 'SUCC')
->>>>>>> 93fb752f
 
 
 class SchedulerTestCase(SandboxTestCase):
