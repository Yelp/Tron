import datetime
import os
from textwrap import dedent

from testify import assert_equal
from testify import assert_gt
from tests import sandbox


BASIC_CONFIG = """
ssh_options:
    agent: true

nodes:
  - name: local
    hostname: 'localhost'

state_persistence:
<<<<<<< HEAD
    name: "/tmp/state_data.shelve"
=======
    name: "state_data.shelve"
>>>>>>> c9b2de26
    store_type: shelve

"""

SINGLE_ECHO_CONFIG = BASIC_CONFIG + """
jobs:
  - name: "echo_job"
    node: local
    schedule: "interval 1 hour"
    actions:
      - name: "echo_action"
        command: "echo 'Echo!'" """

DOUBLE_ECHO_CONFIG = SINGLE_ECHO_CONFIG + """
      - name: "another_echo_action"
        command: "echo 'Today is %(shortdate)s, which is the same
                    as %(year)s-%(month)s-%(day)s' && false" """

TOUCH_CLEANUP_FMT = """
    cleanup_action:
<<<<<<< HEAD
      command: "touch %s.%%(runid)s" """


class SandboxTestCase(TestCase):

    @setup
    def make_sandbox(self):
        self.sandbox = TronSandbox()

    @teardown
    def delete_sandbox(self):
        self.sandbox.delete()
=======
      command: "echo 'at last'"
"""
>>>>>>> c9b2de26


class TrondTestCase(sandbox.SandboxTestCase):

    def test_end_to_end_basic(self):
        client = self.sandbox.client
        # start with a basic configuration
        self.sandbox.save_config(SINGLE_ECHO_CONFIG)
        self.sandbox.trond()
        # make sure it got in
        assert_equal(client.config(), SINGLE_ECHO_CONFIG)

        # reconfigure and confirm results
<<<<<<< HEAD
        canary = os.path.join(self.sandbox.tmp_dir, 'end_to_end_done')
        second_config = DOUBLE_ECHO_CONFIG + TOUCH_CLEANUP_FMT % canary
        self.sandbox.upload_config(second_config)
        assert_equal(self.sandbox.get_config(), second_config)

        expected = {'jobs': [
                {
                    'action_names': ['echo_action', 'cleanup', 'another_echo_action'],
                    'status': 'ENABLED',
                    'href': '/jobs/echo_job',
                    'last_success': None,
                    'name': 'echo_job',
                    'scheduler': 'INTERVAL:1:00:00',
                    'node_pool': ['localhost'],
                    'runs': None
                }
            ],
=======
        second_config = DOUBLE_ECHO_CONFIG + TOUCH_CLEANUP_FMT
        self.sandbox.tronfig(second_config)
        events = client.events()
        assert_equal(events[0]['name'], 'restoring')
        assert_equal(events[1]['name'], 'run_created')
        assert_equal(client.config(), second_config)

        job = {
            'action_names': ['echo_action', 'cleanup', 'another_echo_action'],
            'status': 'ENABLED',
            'href': '/jobs/echo_job',
            'last_success': None,
            'name': 'echo_job',
            'scheduler': 'INTERVAL:1:00:00',
            'node_pool': ['localhost'],
            'runs': None
        }
        expected = {
            'jobs': [job],
>>>>>>> c9b2de26
            'status_href': '/status',
            'jobs_href': '/jobs',
            'config_href': '/config',
            'services': [],
            'services_href': '/services'
        }
        result = self.sandbox.client.home()
        assert_equal(result, expected)

        # run the job and check its output
        self.sandbox.tronctl(['start', 'echo_job'])

        def wait_on_cleanup():
            return (len(client.job('echo_job')['runs']) >= 2 and
                    client.action('echo_job.1.echo_action')['state'] == 'SUCC')
        sandbox.wait_on_sandbox(wait_on_cleanup)

        echo_action_run = client.action('echo_job.1.echo_action')
        other_act_run = client.action('echo_job.1.another_echo_action')
        assert_equal(echo_action_run['state'], 'SUCC')
        assert_equal(echo_action_run['stdout'], ['Echo!'])
        assert_equal(other_act_run['state'], 'FAIL')

        now = datetime.datetime.now()
        stdout = now.strftime('Today is %Y-%m-%d, which is the same as %Y-%m-%d')
        assert_equal(other_act_run['stdout'], [stdout])

        assert_equal(client.job_runs('echo_job.1')['state'], 'FAIL')

    def test_tronview_basic(self):
        self.sandbox.save_config(SINGLE_ECHO_CONFIG)
        self.sandbox.trond()

        expected = """\nServices:\nNo Services\n\n\nJobs:
            Name       State       Scheduler           Last Success
            echo_job   ENABLED     INTERVAL:1:00:00    None
            """

        def remove_line_space(s):
            return [l.replace(' ', '') for l in s.split('\n')]

        actual = self.sandbox.tronview()[0]
        assert_equal(remove_line_space(actual), remove_line_space(expected))

    def test_tronctl_basic(self):
        client = self.sandbox.client
        self.sandbox.save_config(SINGLE_ECHO_CONFIG + TOUCH_CLEANUP_FMT)
        self.sandbox.trond()
        self.sandbox.tronctl(['start', 'echo_job'])

        def wait_on_cleanup():
            return client.action('echo_job.1.cleanup')['state'] == 'SUCC'
        sandbox.wait_on_sandbox(wait_on_cleanup)

        assert_equal(client.action('echo_job.1.echo_action')['state'], 'SUCC')
        assert_equal(client.job_runs('echo_job.1')['state'], 'SUCC')

    def test_tronctl_service_zap(self):
        SERVICE_CONFIG = dedent("""
        nodes:
          - name: local
            hostname: 'localhost'
        services:
          - name: "fake_service"
            node: local
            count: 1
            pid_file: "%%(name)s-%%(instance_number)s.pid"
            command: "echo %(pid)s > %%(pid_file)s"
            monitor_interval: 0.1
        """ % {'pid': os.getpid()})

        client = self.sandbox.client
        self.sandbox.trond()
        self.sandbox.tronfig(SERVICE_CONFIG)

        wait_on_config = lambda: 'fake_service' in client.config()
        sandbox.wait_on_sandbox(wait_on_config)

        self.sandbox.tronctl(['start', 'fake_service'])

        def wait_on_start():
            return client.service('fake_service')['state'] == 'STARTING'
        sandbox.wait_on_sandbox(wait_on_start)

        self.sandbox.tronctl(['zap', 'fake_service'])
        assert_equal('DOWN', client.service('fake_service')['state'])

    def test_cleanup_on_failure(self):
        FAIL_CONFIG = BASIC_CONFIG + dedent("""
        jobs:
          - name: "failjob"
            node: local
            schedule: "constant"
            actions:
              - name: "failaction"
                command: "failplz"
        """) + TOUCH_CLEANUP_FMT

        client = self.sandbox.client
        self.sandbox.save_config(FAIL_CONFIG)
        self.sandbox.trond()

        def wait_on_failaction():
            return client.action('failjob.0.failaction')['state'] == 'FAIL'
        sandbox.wait_on_sandbox(wait_on_failaction)

        def wait_on_cleanup():
            return client.action('failjob.1.cleanup')['state'] == 'SUCC'
        sandbox.wait_on_sandbox(wait_on_cleanup)

        assert_gt(len(client.job('failjob')['runs']), 1)

    def test_skip_failed_actions(self):
        CONFIG = BASIC_CONFIG + dedent("""
        jobs:
          - name: "multi_step_job"
            node: local
            schedule: "constant"
            actions:
              - name: "broken"
                command: "failingcommand"
              - name: "works"
                command: "echo ok"
                requires: broken
        """)

        client = self.sandbox.client
        self.sandbox.save_config(CONFIG)
        self.sandbox.trond()

        def build_wait_func(state):
            def wait_on_multi_step_job():
                action_name = 'multi_step_job.0.broken'
                return client.action(action_name)['state'] == state
            return wait_on_multi_step_job

        sandbox.wait_on_sandbox(build_wait_func('FAIL'))
        self.sandbox.tronctl(['skip', 'multi_step_job.0.broken'])
        assert_equal(client.action('multi_step_job.0.broken')['state'], 'SKIP')

        sandbox.wait_on_sandbox(build_wait_func('SKIP'))
        assert_equal(client.action('multi_step_job.0.works')['state'], 'SUCC')
        assert_equal(client.job_runs('multi_step_job.0')['state'], 'SUCC')

    def test_failure_on_multi_step_job_doesnt_wedge_tron(self):
        FAIL_CONFIG = BASIC_CONFIG + dedent("""
            jobs:
<<<<<<< HEAD
              - &random_job
                name: "random_failure_job"
                node: local
                queueing: true
                schedule: "interval 2 seconds"
                actions:
                  - &fa
                    name: "fa"
                    command: "sleep 1.1; failplz"
                  - &sa
                    name: "sa"
                    command: "echo 'you will never see this'"
                    requires: [fa]
        """)

        with open(self.sandbox.config_file, 'w') as f:
            f.write(FAIL_CONFIG)
        self.sandbox.start_trond()

        # Wait a little to give things time to explode
        time.sleep(1.5)
        jerb = self.sandbox.list_job('random_failure_job')
        total_tries = 0
        while ((len(jerb['runs']) < 3 or
                jerb['runs'][-1][u'state'] not in [u'FAIL', u'SUCC']) and
                total_tries < 30):
            time.sleep(0.2)
            jerb = self.sandbox.list_job('random_failure_job')
            total_tries += 1

        assert_equal(jerb['runs'][-1][u'state'], 'FAIL')
        assert_in(jerb['runs'][-2][u'state'], ['FAIL', 'SCHE', 'RUNN', 'START'])
        assert_equal(jerb['runs'][0][u'state'], 'SCHE')
=======
                -   name: "random_failure_job"
                    node: local
                    queueing: true
                    schedule: "constant"
                    actions:
                        -   name: "fa"
                            command: "sleep 0.1; failplz"
                        -   name: "sa"
                            command: "echo 'you will never see this'"
                            requires: [fa]
        """)

        client = self.sandbox.client
        self.sandbox.save_config(FAIL_CONFIG)
        self.sandbox.trond()

        def wait_on_random_failure_job():
            return len(client.job('random_failure_job')['runs']) >= 4
        sandbox.wait_on_sandbox(wait_on_random_failure_job)

        job_runs = client.job('random_failure_job')['runs']
        assert_equal([run['state'] for run in job_runs[-3:]], ['FAIL'] * 3)
>>>>>>> c9b2de26
<|MERGE_RESOLUTION|>--- conflicted
+++ resolved
@@ -16,11 +16,7 @@
     hostname: 'localhost'
 
 state_persistence:
-<<<<<<< HEAD
-    name: "/tmp/state_data.shelve"
-=======
     name: "state_data.shelve"
->>>>>>> c9b2de26
     store_type: shelve
 
 """
@@ -41,23 +37,8 @@
 
 TOUCH_CLEANUP_FMT = """
     cleanup_action:
-<<<<<<< HEAD
-      command: "touch %s.%%(runid)s" """
-
-
-class SandboxTestCase(TestCase):
-
-    @setup
-    def make_sandbox(self):
-        self.sandbox = TronSandbox()
-
-    @teardown
-    def delete_sandbox(self):
-        self.sandbox.delete()
-=======
       command: "echo 'at last'"
 """
->>>>>>> c9b2de26
 
 
 class TrondTestCase(sandbox.SandboxTestCase):
@@ -71,25 +52,6 @@
         assert_equal(client.config(), SINGLE_ECHO_CONFIG)
 
         # reconfigure and confirm results
-<<<<<<< HEAD
-        canary = os.path.join(self.sandbox.tmp_dir, 'end_to_end_done')
-        second_config = DOUBLE_ECHO_CONFIG + TOUCH_CLEANUP_FMT % canary
-        self.sandbox.upload_config(second_config)
-        assert_equal(self.sandbox.get_config(), second_config)
-
-        expected = {'jobs': [
-                {
-                    'action_names': ['echo_action', 'cleanup', 'another_echo_action'],
-                    'status': 'ENABLED',
-                    'href': '/jobs/echo_job',
-                    'last_success': None,
-                    'name': 'echo_job',
-                    'scheduler': 'INTERVAL:1:00:00',
-                    'node_pool': ['localhost'],
-                    'runs': None
-                }
-            ],
-=======
         second_config = DOUBLE_ECHO_CONFIG + TOUCH_CLEANUP_FMT
         self.sandbox.tronfig(second_config)
         events = client.events()
@@ -109,7 +71,6 @@
         }
         expected = {
             'jobs': [job],
->>>>>>> c9b2de26
             'status_href': '/status',
             'jobs_href': '/jobs',
             'config_href': '/config',
@@ -257,41 +218,6 @@
     def test_failure_on_multi_step_job_doesnt_wedge_tron(self):
         FAIL_CONFIG = BASIC_CONFIG + dedent("""
             jobs:
-<<<<<<< HEAD
-              - &random_job
-                name: "random_failure_job"
-                node: local
-                queueing: true
-                schedule: "interval 2 seconds"
-                actions:
-                  - &fa
-                    name: "fa"
-                    command: "sleep 1.1; failplz"
-                  - &sa
-                    name: "sa"
-                    command: "echo 'you will never see this'"
-                    requires: [fa]
-        """)
-
-        with open(self.sandbox.config_file, 'w') as f:
-            f.write(FAIL_CONFIG)
-        self.sandbox.start_trond()
-
-        # Wait a little to give things time to explode
-        time.sleep(1.5)
-        jerb = self.sandbox.list_job('random_failure_job')
-        total_tries = 0
-        while ((len(jerb['runs']) < 3 or
-                jerb['runs'][-1][u'state'] not in [u'FAIL', u'SUCC']) and
-                total_tries < 30):
-            time.sleep(0.2)
-            jerb = self.sandbox.list_job('random_failure_job')
-            total_tries += 1
-
-        assert_equal(jerb['runs'][-1][u'state'], 'FAIL')
-        assert_in(jerb['runs'][-2][u'state'], ['FAIL', 'SCHE', 'RUNN', 'START'])
-        assert_equal(jerb['runs'][0][u'state'], 'SCHE')
-=======
                 -   name: "random_failure_job"
                     node: local
                     queueing: true
@@ -313,5 +239,4 @@
         sandbox.wait_on_sandbox(wait_on_random_failure_job)
 
         job_runs = client.job('random_failure_job')['runs']
-        assert_equal([run['state'] for run in job_runs[-3:]], ['FAIL'] * 3)
->>>>>>> c9b2de26
+        assert_equal([run['state'] for run in job_runs[-3:]], ['FAIL'] * 3)