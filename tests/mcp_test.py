import shutil
import tempfile

import mock
from testify import TestCase, setup, teardown
from testify import  assert_equal, run
from tests.assertions import assert_call, assert_length
from tests.testingutils import Turtle, autospec_method

<<<<<<< HEAD
from tron import mcp, event
from tron.core import service
from tron.serialize.runstate import statemanager
=======
from tron import mcp
from tron.config import config_parse
>>>>>>> 6ed264d7


class MasterControlProgramTestCase(TestCase):

    TEST_CONFIG = 'tests/data/test_config.yaml'

    @setup
    def setup_mcp(self):
        self.working_dir    = tempfile.mkdtemp()
        self.config_path    = tempfile.mkdtemp()
        self.mcp            = mcp.MasterControlProgram(
                                        self.working_dir, self.config_path)

    @teardown
    def teardown_mcp(self):
        self.mcp.nodes.clear()
<<<<<<< HEAD
        event.EventManager.reset()
        os.unlink(self.config_file.name)
=======
        self.mcp.event_manager.clear()
        shutil.rmtree(self.config_path)
        shutil.rmtree(self.working_dir)
>>>>>>> 6ed264d7

    def test_reconfigure(self):
        autospec_method(self.mcp._load_config)
        self.mcp.state_manager = mock.MagicMock()
        self.mcp.reconfigure()
        self.mcp._load_config.assert_called_with(reconfigure=True)
        self.mcp.state_manager.disabled.assert_called_with()

    def test_ssh_options_from_config(self):
        ssh_conf = mock.Mock(agent=False, identities=[])
        ssh_options = self.mcp._ssh_options_from_config(ssh_conf)

        assert_equal(ssh_options['agent'], False)
        assert_equal(ssh_options.identitys, [])
        # TODO: tests with agent and identities

    def test_graceful_shutdown(self):
        self.mcp.graceful_shutdown()
        for job_sched in self.mcp.get_jobs():
            assert job_sched.shutdown_requested

    @mock.patch('tron.mcp.PersistenceManagerFactory', autospec=True)
    def test_apply_config(self, mock_state_factory):
        config_container = mock.create_autospec(config_parse.ConfigContainer)
        master_config = config_container.get_master.return_value
        self.mcp.apply_config(config_container)
        mock_state_factory.from_config.assert_called_with(
            master_config.state_persistence)
        assert_equal(self.mcp.output_stream_dir, master_config.output_stream_dir)
        assert_equal(self.mcp.time_zone, master_config.time_zone)
        assert_equal(self.mcp.context.base, master_config.command_context)


class MasterControlProgramRestoreStateTestCase(TestCase):

    @setup
    def setup_mcp(self):
        self.working_dir        = tempfile.mkdtemp()
        self.config_file        = tempfile.NamedTemporaryFile(
                                    dir=self.working_dir)
        self.mcp                = mcp.MasterControlProgram(
                                    self.working_dir, self.config_file.name)
        self.mcp.jobs           = {'1': Turtle(), '2': Turtle()}
        self.mcp.services       = mock.create_autospec(service.ServiceCollection)
        self.mcp.state_manager = mock.create_autospec(statemanager.PersistentStateManager)

    @teardown
    def teardown_mcp(self):
        self.mcp.nodes.clear()
        event.EventManager.reset()
        shutil.rmtree(self.working_dir)

    def test_restore_state(self):
        service_state_data = {'3': 'things', '4': 'things'}
        job_state_data = {'1': 'things', '2': 'things'}
        self.mcp.state_manager.restore.return_value = job_state_data, service_state_data
        self.mcp.restore_state()
        for job in self.mcp.jobs.values():
            assert_call(job.restore_job_state, 0, 'things')
        self.mcp.services.restore_state.assert_called_with(service_state_data)

    def test_restore_state_no_state(self):
        service_state_data = mock.Mock()
        job_state_data = {}
        self.mcp.state_manager.restore.return_value = job_state_data, service_state_data
        self.mcp.restore_state()
        for job in self.mcp.jobs.values():
            assert_length(job.restore_job_state.calls, 0)
        self.mcp.services.restore_state.assert_called_with(service_state_data)

    def test_restore_state_partial(self):
        self.mcp.state_manager.restore.return_value = {'1': 'thing'}, {'2': 'thing'}
        self.mcp.restore_state()

        assert_call(self.mcp.jobs['1'].restore_job_state, 0, 'thing')
        assert_length(self.mcp.jobs['2'].restore_job_state.calls, 0)
        self.mcp.services.restore_state.assert_called_with({'2': 'thing'})

if __name__ == '__main__':
    run()<|MERGE_RESOLUTION|>--- conflicted
+++ resolved
@@ -7,14 +7,10 @@
 from tests.assertions import assert_call, assert_length
 from tests.testingutils import Turtle, autospec_method
 
-<<<<<<< HEAD
 from tron import mcp, event
 from tron.core import service
 from tron.serialize.runstate import statemanager
-=======
-from tron import mcp
 from tron.config import config_parse
->>>>>>> 6ed264d7
 
 
 class MasterControlProgramTestCase(TestCase):
@@ -31,14 +27,9 @@
     @teardown
     def teardown_mcp(self):
         self.mcp.nodes.clear()
-<<<<<<< HEAD
         event.EventManager.reset()
-        os.unlink(self.config_file.name)
-=======
-        self.mcp.event_manager.clear()
         shutil.rmtree(self.config_path)
         shutil.rmtree(self.working_dir)
->>>>>>> 6ed264d7
 
     def test_reconfigure(self):
         autospec_method(self.mcp._load_config)
