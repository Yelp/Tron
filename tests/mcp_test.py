import os
<<<<<<< HEAD
=======
import shutil
>>>>>>> 33c9377a
import tempfile

from testify import TestCase, setup, teardown
from testify import  assert_equal, run
from testify.utils import turtle
from tests.assertions import assert_call, assert_length
from tests.testingutils import Turtle

from tron import mcp


class MasterControlProgramTestCase(TestCase):

    TEST_CONFIG = 'tests/data/test_config.yaml'

    @setup
    def setup_mcp(self):
        self.working_dir        = tempfile.mkdtemp()
        self.config_file        = tempfile.NamedTemporaryFile(
                                    dir=self.working_dir, delete=False)
        self.mcp                = mcp.MasterControlProgram(
                                    self.working_dir, self.config_file.name)

        with open(self.config_file.name, 'w') as fh:
            with open(self.TEST_CONFIG, 'r') as rh:
                fh.write(rh.read())

    @teardown
    def teardown_mcp(self):
        self.mcp.nodes.clear()
        self.mcp.event_manager.clear()
        os.unlink(self.config_file.name)

    def test_reconfigure(self):
        self.mcp._load_config = Turtle()
        self.mcp.state_manager = Turtle()

        self.mcp.reconfigure()
        assert_call(self.mcp._load_config, 0, reconfigure=True)
        assert_call(self.mcp.state_manager.disabled, 0)

    def test_ssh_options_from_config(self):
        ssh_conf = turtle.Turtle(agent=False, identities=[])
        ssh_options = self.mcp._ssh_options_from_config(ssh_conf)

        assert_equal(ssh_options['agent'], False)
        assert_equal(ssh_options.identitys, [])
        # TODO: tests with agent and identities

class MasterControlProgramRestoreStateTestCase(TestCase):

    @setup
    def setup_mcp(self):
        self.working_dir        = tempfile.mkdtemp()
        self.config_file        = tempfile.NamedTemporaryFile(
                                    dir=self.working_dir)
        self.mcp                = mcp.MasterControlProgram(
                                    self.working_dir, self.config_file.name)
        self.mcp.jobs           = {'1': Turtle(), '2': Turtle()}
        self.mcp.services       = {'1': Turtle(), '2': Turtle()}

    @teardown
    def teardown_mcp(self):
        self.mcp.nodes.clear()
        self.mcp.event_manager.clear()
        shutil.rmtree(self.working_dir)

    def test_restore_state(self):
        def restore(jobs, services):
            state_data = {'1': 'things', '2': 'things'}
            return state_data, state_data
        self.mcp.state_manager = Turtle(restore=restore)
        self.mcp.restore_state()
        for job in self.mcp.jobs.values():
            assert_call(job.restore_job_state, 0, 'things')
        for service in self.mcp.services.values():
            assert_call(service.restore_service_state, 0, 'things')

    def test_restore_state_no_state(self):
        def restore(jobs, services):
            return {}, {}
        self.mcp.state_manager = Turtle(restore=restore)
        self.mcp.restore_state()
        for job in self.mcp.jobs.values():
            assert_length(job.restore_job_state.calls, 0)
        for service in self.mcp.services.values():
            assert_length(service.restore_service_state.calls, 0)

    def test_restore_state_partial(self):
        def restore(jobs, services):
            return {'1': 'thing'}, {'2': 'thing'}
        self.mcp.state_manager = Turtle(restore=restore)
        self.mcp.restore_state()

        assert_call(self.mcp.jobs['1'].restore_job_state, 0, 'thing')
        assert_length(self.mcp.jobs['2'].restore_job_state.calls, 0)
        assert_length(self.mcp.services['1'].restore_service_state.calls, 0)
        assert_call(self.mcp.services['2'].restore_service_state, 0, 'thing')

if __name__ == '__main__':
    run()<|MERGE_RESOLUTION|>--- conflicted
+++ resolved
@@ -1,8 +1,5 @@
 import os
-<<<<<<< HEAD
-=======
 import shutil
->>>>>>> 33c9377a
 import tempfile
 
 from testify import TestCase, setup, teardown
