from __future__ import absolute_import
from __future__ import unicode_literals

import mock
from testify import setup
from testify import TestCase
from testify.assertions import assert_equal

from tron import eventloop


class UniqueCallTestCase(TestCase):
    @setup
    def setup_monitor(self):
        self.func = mock.Mock()
        self.callback = eventloop.UniqueCallback(5, self.func)
        self.callback.delayed_call = mock.Mock()

    def test__init__(self):
        assert_equal(self.callback.delay, 5)
        assert_equal(self.callback.func, self.func)

    def test_start(self):
        self.callback.delayed_call.active.return_value = False
        with mock.patch(
<<<<<<< HEAD
            'tron.eventloop.call_later', autospec=True
=======
            'tron.eventloop.call_later',
            autospec=True,
>>>>>>> 6782b1ce
        ) as mock_call_later:
            self.callback.start()
            mock_call_later.assert_called_with(
                self.callback.delay,
                self.callback.func,
            )
            assert_equal(
                self.callback.delayed_call,
                mock_call_later.return_value,
            )

    def test_start_already_actice(self):
        self.callback.delayed_call.active.return_value = True
        with mock.patch(
<<<<<<< HEAD
            'tron.eventloop.call_later', autospec=True
=======
            'tron.eventloop.call_later',
            autospec=True,
>>>>>>> 6782b1ce
        ) as mock_call_later:
            self.callback.start()
            assert not mock_call_later.call_count<|MERGE_RESOLUTION|>--- conflicted
+++ resolved
@@ -23,12 +23,8 @@
     def test_start(self):
         self.callback.delayed_call.active.return_value = False
         with mock.patch(
-<<<<<<< HEAD
-            'tron.eventloop.call_later', autospec=True
-=======
             'tron.eventloop.call_later',
             autospec=True,
->>>>>>> 6782b1ce
         ) as mock_call_later:
             self.callback.start()
             mock_call_later.assert_called_with(
@@ -43,12 +39,8 @@
     def test_start_already_actice(self):
         self.callback.delayed_call.active.return_value = True
         with mock.patch(
-<<<<<<< HEAD
-            'tron.eventloop.call_later', autospec=True
-=======
             'tron.eventloop.call_later',
             autospec=True,
->>>>>>> 6782b1ce
         ) as mock_call_later:
             self.callback.start()
             assert not mock_call_later.call_count