from __future__ import absolute_import
from __future__ import unicode_literals

import os
import shutil
import tempfile

import mock
from testify import assert_equal
from testify import run
from testify import setup
from testify import TestCase

from tests.assertions import assert_raises
from tests.testingutils import autospec_method
from tron.config import schema
from tron.serialize import runstate
from tron.serialize.runstate.shelvestore import ShelveStateStore
from tron.serialize.runstate.statemanager import PersistenceManagerFactory
from tron.serialize.runstate.statemanager import PersistenceStoreError
from tron.serialize.runstate.statemanager import PersistentStateManager
from tron.serialize.runstate.statemanager import StateChangeWatcher
from tron.serialize.runstate.statemanager import StateMetadata
from tron.serialize.runstate.statemanager import StateSaveBuffer
from tron.serialize.runstate.statemanager import VersionMismatchError


class PersistenceManagerFactoryTestCase(TestCase):
    def test_from_config_shelve(self):
        tmpdir = tempfile.mkdtemp()
        try:
            fname = os.path.join(tmpdir, 'state')
            config = schema.ConfigState(
                store_type='shelve',
                name=fname,
                buffer_size=0,
                connection_details=None,
            )
            manager = PersistenceManagerFactory.from_config(config)
            store = manager._impl
            assert_equal(store.filename, config.name)
            assert isinstance(store, ShelveStateStore)
        finally:
            shutil.rmtree(tmpdir)


class StateMetadataTestCase(TestCase):
    def test_validate_metadata(self):
        metadata = {'version': (0, 5, 2)}
        StateMetadata.validate_metadata(metadata)

    def test_validate_metadata_no_state_data(self):
        metadata = None
        StateMetadata.validate_metadata(metadata)

    def test_validate_metadata_mismatch(self):
        metadata = {'version': (200, 1, 1)}
        assert_raises(
            VersionMismatchError,
            StateMetadata.validate_metadata,
            metadata,
        )


class StateSaveBufferTestCase(TestCase):
    @setup
    def setup_buffer(self):
        self.buffer_size = 5
        self.buffer = StateSaveBuffer(self.buffer_size)

    def test_save(self):
        assert self.buffer.save(1, 2)
        assert not self.buffer.save(1, 3)
        assert not self.buffer.save(1, 4)
        assert not self.buffer.save(1, 5)
        assert not self.buffer.save(1, 6)
        assert self.buffer.save(1, 7)
        assert_equal(self.buffer.buffer[1], 7)

    def test__iter__(self):
        self.buffer.save(1, 2)
        self.buffer.save(2, 3)
        items = list(self.buffer)
        assert not self.buffer.buffer
        assert_equal(items, [(1, 2), (2, 3)])


class PersistentStateManagerTestCase(TestCase):
    @setup
    def setup_manager(self):
        self.store = mock.Mock()
        self.store.build_key.side_effect = lambda t, i: '%s%s' % (t, i)
        self.buffer = StateSaveBuffer(1)
        self.manager = PersistentStateManager(self.store, self.buffer)

    def test__init__(self):
        assert_equal(self.manager._impl, self.store)

    def test_keys_for_items(self):
        names = ['namea', 'nameb']
        key_to_item_map = self.manager._keys_for_items('type', names)

        keys = ['type%s' % name for name in names]
        assert_equal(key_to_item_map, dict(zip(keys, names)))

    def test_restore_dicts(self):
        names = ['namea', 'nameb']
        autospec_method(self.manager._keys_for_items)
        self.manager._keys_for_items.return_value = dict(enumerate(names))
        self.store.restore.return_value = {
            0: {
<<<<<<< HEAD
                'state': 'data'
            },
            1: {
                'state': '2data'
=======
                'state': 'data',
            },
            1: {
                'state': '2data',
>>>>>>> 6782b1ce
            },
        }
        state_data = self.manager._restore_dicts('type', names)
        expected = {
            names[0]: {
<<<<<<< HEAD
                'state': 'data'
            },
            names[1]: {
                'state': '2data'
=======
                'state': 'data',
            },
            names[1]: {
                'state': '2data',
>>>>>>> 6782b1ce
            },
        }
        assert_equal(expected, state_data)

    def test_save(self):
        name, state_data = 'name', mock.Mock()
        self.manager.save(runstate.JOB_STATE, name, state_data)
        key = '%s%s' % (runstate.JOB_STATE, name)
        self.store.save.assert_called_with([(key, state_data)])

    def test_save_failed(self):
        self.store.save.side_effect = PersistenceStoreError("blah")
        assert_raises(
            PersistenceStoreError,
            self.manager.save,
            None,
            None,
            None,
        )

    def test_save_while_disabled(self):
        with self.manager.disabled():
            self.manager.save("something", 'name', mock.Mock())
        assert not self.store.save.mock_calls

    def test_cleanup(self):
        self.manager.cleanup()
        self.store.cleanup.assert_called_with()

    def test_disabled(self):
        with self.manager.disabled():
            assert not self.manager.enabled
        assert self.manager.enabled

    def test_disabled_with_exception(self):
        def testfunc():
            with self.manager.disabled():
                raise ValueError()

        assert_raises(ValueError, testfunc)
        assert self.manager.enabled

    def test_disabled_nested(self):
        self.manager.enabled = False
        with self.manager.disabled():
            pass
        assert not self.manager.enabled


class StateChangeWatcherTestCase(TestCase):
    @setup
    def setup_watcher(self):
        self.watcher = StateChangeWatcher()
        self.state_manager = mock.create_autospec(PersistentStateManager)
        self.watcher.state_manager = self.state_manager

    def test_update_from_config_no_change(self):
        self.watcher.config = state_config = mock.Mock()
        assert not self.watcher.update_from_config(state_config)
        autospec_method(self.watcher.shutdown)
        assert_equal(self.watcher.state_manager, self.state_manager)
        assert not self.watcher.shutdown.mock_calls

    @mock.patch(
        'tron.serialize.runstate.statemanager.PersistenceManagerFactory',
        autospec=True,
    )
    def test_update_from_config_changed(self, mock_factory):
        state_config = mock.Mock()
        autospec_method(self.watcher.shutdown)
        assert self.watcher.update_from_config(state_config)
        assert_equal(self.watcher.config, state_config)
        self.watcher.shutdown.assert_called_with()
        assert_equal(
            self.watcher.state_manager,
            mock_factory.from_config.return_value,
        )
        mock_factory.from_config.assert_called_with(state_config)

    def test_save_job(self):
        mock_job = mock.Mock()
        self.watcher.save_job(mock_job)
        self.watcher.state_manager.save.assert_called_with(
            runstate.JOB_STATE,
            mock_job.name,
            mock_job.state_data,
        )

    def test_save_metadata(self):
        patcher = mock.patch(
            'tron.serialize.runstate.statemanager.StateMetadata',
        )
        with patcher as mock_state_metadata:
            self.watcher.save_metadata()
            meta_data = mock_state_metadata.return_value
            self.watcher.state_manager.save.assert_called_with(
                runstate.MCP_STATE,
                meta_data.name,
                meta_data.state_data,
            )

    def test_shutdown(self):
        self.watcher.shutdown()
        assert not self.watcher.state_manager.enabled
        self.watcher.state_manager.cleanup.assert_called_with()

    def test_disabled(self):
        context = self.watcher.disabled()
        assert_equal(self.watcher.state_manager.disabled.return_value, context)

    def test_restore(self):
        jobs = mock.Mock()
        self.watcher.restore(jobs)
        self.watcher.state_manager.restore.assert_called_with(jobs)


if __name__ == "__main__":
    run()<|MERGE_RESOLUTION|>--- conflicted
+++ resolved
@@ -109,33 +109,19 @@
         self.manager._keys_for_items.return_value = dict(enumerate(names))
         self.store.restore.return_value = {
             0: {
-<<<<<<< HEAD
-                'state': 'data'
-            },
-            1: {
-                'state': '2data'
-=======
                 'state': 'data',
             },
             1: {
                 'state': '2data',
->>>>>>> 6782b1ce
             },
         }
         state_data = self.manager._restore_dicts('type', names)
         expected = {
             names[0]: {
-<<<<<<< HEAD
-                'state': 'data'
-            },
-            names[1]: {
-                'state': '2data'
-=======
                 'state': 'data',
             },
             names[1]: {
                 'state': '2data',
->>>>>>> 6782b1ce
             },
         }
         assert_equal(expected, state_data)
