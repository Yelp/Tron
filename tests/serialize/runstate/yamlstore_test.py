from __future__ import absolute_import
from __future__ import unicode_literals

import os
import tempfile

from testify import assert_equal
from testify import run
from testify import setup
from testify import teardown
from testify import TestCase

from tron import yaml
from tron.serialize.runstate import yamlstore


class YamlStateStoreTestCase(TestCase):
    @setup
    def setup_store(self):
        self.filename = os.path.join(tempfile.gettempdir(), 'yaml_state')
        self.store = yamlstore.YamlStateStore(self.filename)
        self.test_data = {
            'one': {
<<<<<<< HEAD
                'a': 1
            },
            'two': {
                'b': 2
            },
            'three': {
                'c': 3
=======
                'a': 1,
            },
            'two': {
                'b': 2,
            },
            'three': {
                'c': 3,
>>>>>>> 6782b1ce
            },
        }

    @teardown
    def teardown_store(self):
        try:
            os.unlink(self.filename)
        except OSError:
            pass

    def test_restore(self):
        with open(self.filename, 'w') as fh:
            yaml.dump(self.test_data, fh)

        keys = [yamlstore.YamlKey('one', 'a'), yamlstore.YamlKey('three', 'c')]
        state_data = self.store.restore(keys)
        assert_equal(self.store.buffer, self.test_data)

        expected = {keys[0]: 1, keys[1]: 3}
        assert_equal(expected, state_data)

    def test_restore_missing_type_key(self):
        with open(self.filename, 'w') as fh:
            yaml.dump(self.test_data, fh)

        keys = [yamlstore.YamlKey('seven', 'a')]
        state_data = self.store.restore(keys)
        assert_equal(self.store.buffer, self.test_data)
        assert_equal({}, state_data)

    def test_restore_file_missing(self):
        state_data = self.store.restore(['some', 'keys'])
        assert_equal(state_data, {})

    def test_save(self):
        expected = {'one': {'five': 'dataz'}, 'two': {'seven': 'stars'}}

        key_value_pairs = [
            (yamlstore.YamlKey('one', 'five'), 'barz'),
        ]
        # Save first
        self.store.save(key_value_pairs)

        # Save second
        key_value_pairs = [
            (yamlstore.YamlKey('two', 'seven'), 'stars'),
            (yamlstore.YamlKey('one', 'five'), 'dataz'),
        ]
        self.store.save(key_value_pairs)

        assert_equal(self.store.buffer, expected)
        with open(self.filename, 'r') as fh:
            actual = yaml.load(fh)
        assert_equal(actual, expected)


if __name__ == "__main__":
    run()<|MERGE_RESOLUTION|>--- conflicted
+++ resolved
@@ -21,15 +21,6 @@
         self.store = yamlstore.YamlStateStore(self.filename)
         self.test_data = {
             'one': {
-<<<<<<< HEAD
-                'a': 1
-            },
-            'two': {
-                'b': 2
-            },
-            'three': {
-                'c': 3
-=======
                 'a': 1,
             },
             'two': {
@@ -37,7 +28,6 @@
             },
             'three': {
                 'c': 3,
->>>>>>> 6782b1ce
             },
         }
 
