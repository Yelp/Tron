# -*- coding: utf-8 -*-
from __future__ import absolute_import
from __future__ import unicode_literals

import datetime

import mock
from testify import assert_equal
from testify import assert_raises
from testify import run
from testify import TestCase

from tron.config import config_utils
from tron.config import ConfigError
from tron.config import schedule_parse


class PadSequenceTestCase(TestCase):
    def test_pad_sequence_short(self):
        expected = [0, 1, 2, 3, None, None]
        assert_equal(schedule_parse.pad_sequence(range(4), 6), expected)

    def test_pad_sequence_long(self):
        expected = [0, 1, 2, 3]
        assert_equal(schedule_parse.pad_sequence(range(6), 4), expected)

    def test_pad_sequence_exact(self):
        expected = [0, 1, 2, 3]
        assert_equal(schedule_parse.pad_sequence(range(4), 4), expected)

    def test_pad_sequence_empty(self):
        expected = ["a", "a"]
        assert_equal(schedule_parse.pad_sequence([], 2, "a"), expected)

    def test_pad_negative_size(self):
        assert_equal(schedule_parse.pad_sequence([], -2, "a"), [])


class ScheduleConfigFromStringTestCase(TestCase):
    @mock.patch(
<<<<<<< HEAD
        'tron.config.schedule_parse.parse_groc_expression', autospec=True
=======
        'tron.config.schedule_parse.parse_groc_expression',
        autospec=True,
>>>>>>> 6782b1ce
    )
    def test_groc_config(self, mock_parse_groc):
        schedule = 'every Mon,Wed at 12:00'
        context = config_utils.NullConfigContext
        config = schedule_parse.schedule_config_from_string(schedule, context)
        assert_equal(config, mock_parse_groc.return_value)
        generic_config = schedule_parse.ConfigGenericSchedule(
            'groc daily',
            schedule,
            None,
        )
        mock_parse_groc.assert_called_with(generic_config, context)

    def test_constant_config(self):
        schedule = 'constant'
        context = config_utils.NullConfigContext
        config = schedule_parse.schedule_config_from_string(schedule, context)
        assert_equal(config, schedule_parse.ConfigConstantScheduler())


class ValidSchedulerTestCase(TestCase):
    @mock.patch('tron.config.schedule_parse.schedulers', autospec=True)
    def assert_validation(self, schedule, expected, mock_schedulers):
        context = config_utils.NullConfigContext
        config = schedule_parse.valid_schedule(schedule, context)
        mock_schedulers.__getitem__.assert_called_with('cron')
        func = mock_schedulers.__getitem__.return_value
        assert_equal(config, func.return_value)
        func.assert_called_with(expected, context)

    def test_cron_from_dict(self):
        schedule = {'type': 'cron', 'value': '* * * * *'}
        config = schedule_parse.ConfigGenericSchedule(
            'cron',
            schedule['value'],
            datetime.timedelta(),
        )
        self.assert_validation(schedule, config)

    def test_cron_from_dict_with_jitter(self):
        schedule = {'type': 'cron', 'value': '* * * * *', 'jitter': '5 min'}
        config = schedule_parse.ConfigGenericSchedule(
            'cron',
            schedule['value'],
            datetime.timedelta(minutes=5),
        )
        self.assert_validation(schedule, config)


class ValidCronSchedulerTestCase(TestCase):
    _suites = ['integration']

    def validate(self, line):
        config = schedule_parse.ConfigGenericSchedule('cron', line, None)
        context = config_utils.NullConfigContext
        return schedule_parse.valid_cron_scheduler(config, context)

    def test_valid_config(self):
        config = self.validate('5 0 L * *')
        assert_equal(config.minutes, [5])
        assert_equal(config.months, None)
        assert_equal(config.monthdays, ['LAST'])

    def test_invalid_config(self):
        assert_raises(ConfigError, self.validate, '* * *')


class ValidDailySchedulerTestCase(TestCase):
    def validate(self, config):
        context = config_utils.NullConfigContext
        config = schedule_parse.ConfigGenericSchedule('daily', config, None)
        return schedule_parse.valid_daily_scheduler(config, context)

    def assert_parse(self, config, expected):
        config = self.validate(config)
        expected = schedule_parse.ConfigDailyScheduler(*expected, jitter=None)
        assert_equal(config, expected)

    def test_valid_daily_scheduler_start_time(self):
        expected = ('14:32 ', 14, 32, 0, set())
        self.assert_parse('14:32', expected)

    def test_valid_daily_scheduler_just_days(self):
        expected = ("00:00:00 MWS", 0, 0, 0, {1, 3, 6})
        self.assert_parse("00:00:00 MWS", expected)

    def test_valid_daily_scheduler_time_and_day(self):
        expected = ("17:02:44 SU", 17, 2, 44, {0, 6})
        self.assert_parse("17:02:44 SU", expected)

    def test_valid_daily_scheduler_invalid_start_time(self):
        assert_raises(ConfigError, self.validate, "5 MWF")
        assert_raises(ConfigError, self.validate, "05:30:45:45 MWF")
        assert_raises(ConfigError, self.validate, "25:30:45 MWF")

    def test_valid_daily_scheduler_invalid_days(self):
        assert_raises(ConfigError, self.validate, "SUG")
        assert_raises(ConfigError, self.validate, "3")


class ValidIntervalSchedulerTestCase(TestCase):
    def validate(self, config_value):
        context = config_utils.NullConfigContext
        config = schedule_parse.ConfigGenericSchedule(
            'interval',
            config_value,
            None,
        )
        return schedule_parse.valid_interval_scheduler(config, context)

    def test_valid_interval_scheduler_shortcut(self):
        config = self.validate("hourly")
        expected = datetime.timedelta(hours=1)
        assert_equal(config.timedelta, expected)

    def test_valid_interval_scheduler_minutes(self):
        config = self.validate("5 minutes")
        expected = datetime.timedelta(minutes=5)
        assert_equal(config.timedelta, expected)

    def test_valid_interval_scheduler_hours(self):
        for spec in [
<<<<<<< HEAD
            '6h', '6 hours', '6 h', '6 hrs', '6 hour', '6 hours', '6hour'
=======
            '6h',
            '6 hours',
            '6 h',
            '6 hrs',
            '6 hour',
            '6 hours',
            '6hour',
>>>>>>> 6782b1ce
        ]:
            config = self.validate(spec)
            expected = datetime.timedelta(hours=6)
            assert_equal(config.timedelta, expected)

    def test_valid_interval_scheduler_invalid_tokens(self):
        assert_raises(ConfigError, self.validate, "6 hours 22 minutes")

    def test_valid_interval_scheduler_unknown_unit(self):
        assert_raises(ConfigError, self.validate, "22 beats")

    def test_valid_interval_scheduler_bogus(self):
        assert_raises(ConfigError, self.validate, "asdasd.asd")

    def test_valid_interval_scheduler_underscore(self):
        assert_raises(ConfigError, self.validate, "6_minute")

    def test_valid_interval_scheduler_unicode(self):
        assert_raises(ConfigError, self.validate, "6 \x0e\x96minute")

    def test_valid_interval_scheduler_alias(self):
        config = self.validate("  hourly  ")
        expected = datetime.timedelta(hours=1)
        assert_equal(config.timedelta, expected)


if __name__ == "__main__":
    run()<|MERGE_RESOLUTION|>--- conflicted
+++ resolved
@@ -38,12 +38,8 @@
 
 class ScheduleConfigFromStringTestCase(TestCase):
     @mock.patch(
-<<<<<<< HEAD
-        'tron.config.schedule_parse.parse_groc_expression', autospec=True
-=======
         'tron.config.schedule_parse.parse_groc_expression',
         autospec=True,
->>>>>>> 6782b1ce
     )
     def test_groc_config(self, mock_parse_groc):
         schedule = 'every Mon,Wed at 12:00'
@@ -166,9 +162,6 @@
 
     def test_valid_interval_scheduler_hours(self):
         for spec in [
-<<<<<<< HEAD
-            '6h', '6 hours', '6 h', '6 hrs', '6 hour', '6 hours', '6hour'
-=======
             '6h',
             '6 hours',
             '6 h',
@@ -176,7 +169,6 @@
             '6 hour',
             '6 hours',
             '6hour',
->>>>>>> 6782b1ce
         ]:
             config = self.validate(spec)
             expected = datetime.timedelta(hours=6)
