import datetime
import os
import shutil
import tempfile

import mock
import pytz
from testify import assert_equal
from testify import assert_in
from testify import run
from testify import setup
from testify import teardown
from testify import TestCase

from tests.assertions import assert_raises
from tron.config import config_parse
from tron.config import config_utils
from tron.config import ConfigError
from tron.config import schedule_parse
from tron.config.config_parse import build_format_string_validator
from tron.config.config_parse import valid_output_stream_dir
from tron.config.config_utils import NullConfigContext
from tron.config.job import Job
from tron.config.job import JobMap
from tron.config.mesos_options import MesosOptions
from tron.config.node import Node
from tron.config.node import NodeMap
from tron.config.node import NodePool
from tron.config.node import NodePoolMap
from tron.config.schedule_parse import ConfigConstantScheduler
from tron.config.schedule_parse import ConfigIntervalScheduler
from tron.config.schema import CLEANUP_ACTION_NAME
from tron.config.schema import MASTER_NAMESPACE
from tron.config.ssh_options import SSHOptions
from tron.config.state_persistence import StatePersistence
from tron.config.tron_config import NamedTronConfig
from tron.config.tron_config import TronConfig
from tron.core.action import Action
from tron.core.action import ActionMap
from tron.core.action import ExecutorTypes
from tron.core.action import VolumeModes
from tron.utils.dicts import FrozenDict

BASE_CONFIG = dict(
    ssh_options=dict(agent=False, identities=['tests/test_id_rsa']),
    time_zone="EST",
    output_stream_dir="/tmp",
    # TODO: fix mocking username
    nodes=[
        dict(name='node0', hostname='node0', username='foo'),
        dict(name='node1', hostname='node1', username='foo'),
    ],
    node_pools=[dict(name='NodePool', nodes=['node0', 'node1'])]
)

MASTER_CONTEXT = config_utils.ConfigContext(
    'config',
    ['localhost'],
    None,
    MASTER_NAMESPACE,
)


def make_ssh_options():
    return SSHOptions(
        agent=False,
        identities=('tests/test_id_rsa', ),
        known_hosts_file=None,
        connect_timeout=30,
        idle_connection_timeout=3600,
        jitter_min_load=4,
        jitter_max_delay=20,
        jitter_load_factor=1,
    )


def make_command_context():
    return FrozenDict({
        'python': '/usr/bin/python',
        'batch_dir': '/tron/batch/test/foo',
    })


def make_nodes():
    return NodeMap({
        'node0':
            Node(
                name='node0',
                username='foo',
                hostname='node0',
                port=22,
            ),
        'node1':
            Node(
                name='node1',
                username='foo',
                hostname='node1',
                port=22,
            ),
    })


def make_node_pools():
    return NodePoolMap.from_config([{
        'name': 'NodePool',
        'nodes': ['node0', 'node1']
    }])


<<<<<<< HEAD
def make_action(config_context=MASTER_CONTEXT, **kwargs):
=======
def make_mesos_options():
    return schema.ConfigMesos(
        enabled=False,
        default_volumes=(),
        dockercfg_location=None,
        offer_timeout=300,
    )


def make_action(**kwargs):
>>>>>>> f785fbbe
    kwargs.setdefault('name', 'action'),
    kwargs.setdefault('command', 'command')
    kwargs.setdefault('executor', 'ssh')
    kwargs.setdefault('requires', ())
    kwargs.setdefault('expected_runtime', datetime.timedelta(1))
    return Action.from_config(config=kwargs)


def make_cleanup_action(config_context=MASTER_CONTEXT, **kwargs):
    kwargs.setdefault('name', 'cleanup'),
    kwargs.setdefault('command', 'command')
    kwargs.setdefault('executor', 'ssh')
    kwargs.setdefault('expected_runtime', datetime.timedelta(1))
    return Action.from_config(config=kwargs)


def make_job(config_context=MASTER_CONTEXT, **kwargs):
    kwargs.setdefault('namespace', 'MASTER')
    kwargs.setdefault('name', f"{kwargs['namespace']}.job_name")
    kwargs.setdefault('node', 'node0')
    kwargs.setdefault('enabled', True)
    kwargs.setdefault('monitoring', {})
    kwargs.setdefault(
        'schedule',
        schedule_parse.ConfigDailyScheduler(
            days=set(),
            hour=16,
            minute=30,
            second=0,
            original="16:30:00 ",
            jitter=None,
        )
    )
    kwargs.setdefault('actions', ActionMap.create(dict(action=make_action())))
    kwargs.setdefault('queueing', True)
    kwargs.setdefault('run_limit', 50)
    kwargs.setdefault('all_nodes', False)
    kwargs.setdefault(
        'cleanup_action', make_cleanup_action(config_context=config_context)
    )
    kwargs.setdefault('max_runtime')
    kwargs.setdefault('allow_overlap', False)
    kwargs.setdefault('time_zone', None)
    kwargs.setdefault('expected_runtime', datetime.timedelta(0, 3600))
    return Job.create(kwargs)


def make_master_jobs():
    return FrozenDict({
        'MASTER.test_job0':
            make_job(
                name='MASTER.test_job0',
                schedule=schedule_parse.ConfigIntervalScheduler(
                    timedelta=datetime.timedelta(0, 20),
                    jitter=None,
                ),
                expected_runtime=datetime.timedelta(1)
            ),
        'MASTER.test_job1':
            make_job(
                name='MASTER.test_job1',
                schedule=schedule_parse.ConfigDailyScheduler(
                    days={1, 3, 5},
                    hour=0,
                    minute=30,
                    second=0,
                    original="00:30:00 MWF",
                    jitter=None,
                ),
                actions=FrozenDict({
                    'action':
                        make_action(
                            requires=('action1', ),
                            expected_runtime=datetime.timedelta(0, 7200)
                        ),
                    'action1':
                        make_action(
                            name='action1',
                            expected_runtime=datetime.timedelta(0, 7200)
                        ),
                }),
                time_zone=pytz.timezone("Pacific/Auckland"),
                expected_runtime=datetime.timedelta(1),
                cleanup_action=None,
                allow_overlap=True,
            ),
        'MASTER.test_job2':
            make_job(
                name='MASTER.test_job2',
                node='node1',
                actions=FrozenDict({
                    'action2_0':
                        make_action(
                            name='action2_0',
                            command='test_command2.0',
                        )
                }),
                time_zone=pytz.timezone("Pacific/Auckland"),
                expected_runtime=datetime.timedelta(1),
                cleanup_action=None,
            ),
        'MASTER.test_job3':
            make_job(
                name='MASTER.test_job3',
                node='node1',
                schedule=ConfigConstantScheduler(),
                actions=FrozenDict({
                    'action':
                        make_action(),
                    'action1':
                        make_action(name='action1'),
                    'action2':
                        make_action(
                            name='action2',
                            requires=('action', 'action1'),
                            node='node0',
                        ),
                }),
                cleanup_action=None,
                expected_runtime=datetime.timedelta(1),
            ),
        'MASTER.test_job4':
            make_job(
                name='MASTER.test_job4',
                node='NodePool',
                schedule=schedule_parse.ConfigDailyScheduler(
                    original="00:00:00 ",
                    hour=0,
                    minute=0,
                    second=0,
                    days=set(),
                    jitter=None,
                ),
                all_nodes=True,
                enabled=False,
                cleanup_action=None,
                expected_runtime=datetime.timedelta(1),
            ),
        'MASTER.test_job_mesos':
            make_job(
                name='MASTER.test_job_mesos',
                node='NodePool',
                schedule=schedule_parse.ConfigDailyScheduler(
                    original="00:00:00 ",
                    hour=0,
                    minute=0,
                    second=0,
                    days=set(),
                    jitter=None,
                ),
                actions=FrozenDict({
                    'action_mesos':
                        make_action(
                            name='action_mesos',
                            command='test_command_mesos',
                            executor='mesos',
                            cpus=0.1,
                            mem=100,
                            mesos_address='the-master.mesos',
                            docker_image='container:latest',
                        ),
                }),
                cleanup_action=None,
                expected_runtime=datetime.timedelta(1),
            ),
    })


def make_tron_config(
    action_runner=None,
    output_stream_dir='/tmp',
    command_context=None,
    ssh_options=None,
    notification_options=None,
    time_zone=pytz.timezone("EST"),
    state_persistence=StatePersistence(name='tron_state'),
    nodes=None,
    node_pools=None,
    jobs=None,
    mesos_options=None,
):
    return TronConfig.create(
        action_runner=action_runner or FrozenDict(),
        output_stream_dir=output_stream_dir,
        command_context=command_context or
        FrozenDict(batch_dir='/tron/batch/test/foo', python='/usr/bin/python'),
        ssh_options=ssh_options or make_ssh_options(),
        notification_options=None,
        time_zone=time_zone,
        state_persistence=state_persistence,
        nodes=nodes or make_nodes(),
        node_pools=node_pools or make_node_pools(),
        jobs=jobs or make_master_jobs(),
<<<<<<< HEAD
        mesos_options=mesos_options or MesosOptions(enabled=False),
=======
        mesos_options=mesos_options or make_mesos_options(),
>>>>>>> f785fbbe
    )


def make_named_tron_config(jobs=None):
    return NamedTronConfig.from_config(jobs=jobs or make_master_jobs())


class ConfigTestCase(TestCase):
    JOBS_CONFIG = dict(
        jobs=[
            dict(
                name="test_job0",
                node='node0',
                schedule="interval 20s",
                actions=[dict(name="action", command="command")],
                cleanup_action=dict(command="command"),
            ),
            dict(
                name="test_job1",
                node='node0',
                schedule="daily 00:30:00 MWF",
                allow_overlap=True,
                time_zone="Pacific/Auckland",
                actions=[
                    dict(
                        name="action",
                        command="command",
                        requires=['action1'],
                        expected_runtime="2h",
                    ),
                    dict(
                        name="action1",
                        command="command",
                        expected_runtime="2h",
                    )
                ]
            ),
            dict(
                name="test_job2",
                node='node1',
                schedule="daily 16:30:00",
                expected_runtime="1d",
                time_zone="Pacific/Auckland",
                actions=[dict(name="action2_0", command="test_command2.0")]
            ),
            dict(
                name="test_job3",
                node='node1',
                schedule="constant",
                actions=[
                    dict(name="action", command="command"),
                    dict(name="action1", command="command"),
                    dict(
                        name="action2",
                        node='node0',
                        command="command",
                        requires=['action', 'action1']
                    )
                ]
            ),
            dict(
                name="test_job4",
                node='NodePool',
                all_nodes=True,
                schedule="daily",
                enabled=False,
                actions=[dict(name='action', command='command')]
            ),
            dict(
                name="test_job_mesos",
                node='NodePool',
                schedule="daily",
                actions=[
                    dict(
                        name="action_mesos",
                        executor='mesos',
                        command="test_command_mesos",
                        cpus=.1,
                        mem=100,
                        mesos_address='the-master.mesos',
                        docker_image='container:latest',
                    )
                ]
            )
        ]
    )

    config = dict(
        command_context=dict(
            batch_dir='/tron/batch/test/foo', python='/usr/bin/python'
        ),
        **BASE_CONFIG,
        **JOBS_CONFIG
    )

    def test_attributes(self):
        expected = make_tron_config()

        test_config = TronConfig.from_config(self.config)
        assert_equal(test_config.command_context, expected.command_context)
        assert_equal(test_config.ssh_options, expected.ssh_options)
        assert_equal(
            test_config.notification_options,
            expected.notification_options,
        )
        assert_equal(test_config.time_zone, expected.time_zone)
        assert_equal(test_config.nodes, expected.nodes)
        assert_equal(test_config.node_pools, expected.node_pools)
        for key in ['0', '1', '2', '3', '4', '_mesos']:
            assert f"test_job{key}" in test_config.jobs, f"{key} in test_config.jobs"
            assert f"MASTER.test_job{key}" in expected.jobs, f"{key} in test_config.jobs"
            assert_equal(
                test_config.jobs[f"test_job{key}"],
                expected.jobs[f"MASTER.test_job{key}"]
            )

    def test_empty_node_test(self):
        TronConfig.from_config(dict(nodes=None))


class NamedConfigTestCase(TestCase):
    config = ConfigTestCase.JOBS_CONFIG

    def test_attributes(self):
        expected = make_named_tron_config(
            jobs=FrozenDict({
                'test_job':
                    make_job(
                        name="test_job",
                        namespace='test_namespace',
                        schedule=ConfigIntervalScheduler(
                            timedelta=datetime.timedelta(0, 20),
                            jitter=None,
                        ),
                        expected_runtime=datetime.timedelta(1),
                    )
            })
        )
        test_config = NamedTronConfig.from_config(
            dict(
                namespace='test_namespace',
                jobs=[
                    dict(
                        name="test_job",
                        namespace='test_namespace',
                        node="node0",
                        schedule="interval 20s",
                        actions=[dict(name="action", command="command")],
                        cleanup_action=dict(command="command"),
                    )
                ]
            )
        )
        assert_equal(test_config, expected)


class JobConfigTestCase(TestCase):
    def test_no_actions(self):
        test_config = dict(
            jobs=[
                dict(name='test_job0', node='node0', schedule='interval 20s')
            ],
            **BASE_CONFIG
        )

        expected_message = "Job.actions"
        exception = assert_raises(
            ValueError,
            TronConfig.from_config,
            test_config,
        )
        assert_in(expected_message, str(exception))

    def test_empty_actions(self):
        test_config = dict(
            jobs=[
                dict(
                    name='test_job0',
                    node='node0',
                    schedule='interval 20s',
                    actions=None
                )
            ],
            **BASE_CONFIG
        )

        expected_message = "`actions` can't be empty"
        exception = assert_raises(
            ValueError,
            TronConfig.from_config,
            test_config,
        )
        assert_in(expected_message, str(exception))

    def test_dupe_names(self):
        test_config = dict(
            jobs=[
                dict(
                    name='test_job0',
                    node='node0',
                    schedule='interval 20s',
                    actions=[
                        dict(name='action', command='cmd'),
                        dict(name='action', command='cmd'),
                    ]
                )
            ],
            **BASE_CONFIG
        )

        expected = "Duplicate action names found: ['action']"
        exception = assert_raises(
            ValueError,
            TronConfig.from_config,
            test_config,
        )
        assert_in(expected, str(exception))

    def test_bad_requires(self):
        test_config = dict(
            jobs=[
                dict(
                    name='test_job0',
                    node='node0',
                    schedule='interval 20s',
                    actions=[dict(name='action', command='cmd')]
                ),
                dict(
                    name='test_job1',
                    node='node0',
                    schedule='interval 20s',
                    actions=[
                        dict(
                            name='action1', command='cmd', requires=['action']
                        )
                    ]
                )
            ],
            **BASE_CONFIG
        )

        expected_message = 'contains external dependency'
        exception = assert_raises(
            ValueError,
            TronConfig.from_config,
            test_config,
        )
        assert_in(expected_message, str(exception))

    def test_circular_dependency(self):
        test_config = dict(
            jobs=[
                dict(
                    name='test_job0',
                    node='node0',
                    schedule='interval 20s',
                    actions=[
                        dict(
                            name='action1',
                            command='cmd',
                            requires=['action2']
                        ),
                        dict(
                            name='action2',
                            command='cmd',
                            requires=['action1']
                        ),
                    ]
                )
            ],
            **BASE_CONFIG
        )

        expect = "contains circular dependency"
        exception = assert_raises(
            ValueError,
            TronConfig.from_config,
            test_config,
        )
        assert_in(expect, str(exception))

    def test_config_cleanup_name_collision(self):
        test_config = dict(
            jobs=[
                dict(
                    name='test_job0',
                    node='node0',
                    schedule='interval 20s',
                    actions=[
                        dict(name=CLEANUP_ACTION_NAME, command='cmd'),
                    ]
                )
            ],
            **BASE_CONFIG
        )
        expected_message = "Action name reserved for cleanup action"
        exception = assert_raises(
            ValueError,
            TronConfig.from_config,
            test_config,
        )
        assert_in(expected_message, str(exception))

    def test_config_cleanup_action_name(self):
        test_config = dict(
            jobs=[
                dict(
                    name='test_job0',
                    node='node0',
                    schedule='interval 20s',
                    actions=[
                        dict(name='action', command='cmd'),
                    ],
                    cleanup_action=dict(name='gerald', command='cmd')
                )
            ],
            **BASE_CONFIG
        )

        expected_msg = "Cleanup actions cannot have custom names"
        exception = assert_raises(
            ValueError,
            TronConfig.from_config,
            test_config,
        )
        assert_in(expected_msg, str(exception))

    def test_config_cleanup_requires(self):
        test_config = dict(
            jobs=[
                dict(
                    name='test_job0',
                    node='node0',
                    schedule='interval 20s',
                    actions=[
                        dict(name='action', command='cmd'),
                    ],
                    cleanup_action=dict(command='cmd', requires=['action'])
                )
            ],
            **BASE_CONFIG
        )

        expected_msg = "Cleanup action cannot have dependencies, has ['action']"
        exception = assert_raises(
            ValueError,
            TronConfig.from_config,
            test_config,
        )
        assert_in(expected_msg, str(exception))

    def test_validate_job_no_actions(self):
        job_config = dict(
            name="job_name",
            node="localhost",
            schedule="constant",
            actions=[],
        )
        expected_msg = "`actions` can't be empty"
        exception = assert_raises(
            ValueError,
            Job.from_config,
            job_config,
        )
        assert_in(expected_msg, str(exception))


class NodeConfigTestCase(TestCase):
    def test_validate_node_pool(self):
        config_node_pool = NodePool.from_config(
            dict(name="theName", nodes=["node1", "node2"]),
            None,
        )
        assert_equal(config_node_pool.name, "theName")
        assert_equal(len(config_node_pool.nodes), 2)

    def test_overlap_node_and_node_pools(self):
        tron_config = dict(
            nodes=[
                dict(name="sameName", hostname="localhost"),
            ],
            node_pools=[
                dict(name="sameName", nodes=["sameNode"]),
            ],
        )
        expected_msg = "Node and NodePool names must be unique sameName"
        exception = assert_raises(
            ConfigError, TronConfig.from_config, tron_config
        )
        assert_in(expected_msg, str(exception))

    def test_invalid_node_name(self):
        test_config = dict(
            jobs=[
                dict(
                    name='test_job0',
                    node='unknown_node',
                    schedule='interval 20s',
                    actions=[dict(name='action', command='cmd')]
                )
            ],
            **BASE_CONFIG
        )

        expected_msg = "Failed to create job config.test_job0: Unknown node name unknown_node"
        exception = assert_raises(
            ValueError,
            TronConfig.from_config,
            test_config,
        )
        assert_equal(expected_msg, str(exception))

    def test_invalid_nested_node_pools(self):
        test_config = dict(
            nodes=[
                dict(name='node0', hostname='node0'),
                dict(name='node1', hostname='node1')
            ],
            node_pools=[
                dict(name='pool0', nodes=['node1']),
                dict(name='pool1', nodes=['node0', 'pool0'])
            ],
            jobs=[
                dict(
                    name='test_job0',
                    node='pool1',
                    schedule='interval 20s',
                    actions=[dict(name='action', command='cmd')]
                )
            ]
        )

        expected_msg = "NodePool pool1 contains other NodePools: pool0"
        exception = assert_raises(
            ConfigError,
            TronConfig.from_config,
            test_config,
        )
        assert_in(expected_msg, str(exception))

    def test_invalid_node_pool_config(self):
        test_config = dict(
            nodes=[
                dict(name='node0', hostname='node0'),
                dict(name='node1', hostname='node1')
            ],
            node_pools=[
                dict(name='pool0', hostname=['node1']),
                dict(name='pool1', nodes=['node0', 'pool0'])
            ],
            jobs=[
                dict(
                    name='test_job0',
                    node='pool1',
                    schedule='interval 20s',
                    actions=[dict(name='action', command='cmd')]
                )
            ]
        )

        expected_msg = "hostname"
        exception = assert_raises(
            AttributeError,
            TronConfig.from_config,
            test_config,
        )
        assert_in(expected_msg, str(exception))

    def test_invalid_named_update(self):
        test_config = dict(bozray=None, namespace='foobar')
        expected_message = "Unknown keys in NamedConfigFragment : bozray"
        exception = assert_raises(
            ConfigError,
            NamedTronConfig.from_config,
            test_config,
        )
        assert_in(expected_message, str(exception))


class ValidateJobsTestCase(TestCase):
    def test_valid_jobs_success(self):
        test_config = dict(
            jobs=[
                dict(
                    name="test_job0",
                    node='localhost',
                    schedule="interval 20s",
                    expected_runtime="20m",
                    actions=[
                        dict(
                            name="action",
                            command="command",
                            expected_runtime="20m"
                        ),
                        dict(
                            name="action_mesos",
                            command="command",
                            executor='mesos',
                            cpus=4,
                            mem=300,
                            constraints=[
                                dict(
                                    attribute='pool',
                                    operator='LIKE',
                                    value='default'
                                )
                            ],
                            docker_image='my_container:latest',
                            docker_parameters=[
                                dict(key='label', value='labelA'),
                                dict(key='label', value='labelB')
                            ],
                            env=dict(USER='batch'),
                            extra_volumes=[
                                dict(
                                    container_path='/tmp',
                                    host_path='/home/tmp',
                                    mode='RO'
                                )
                            ],
                            mesos_address='http://my-mesos-master.com'
                        )
                    ],
                    cleanup_action=dict(command="command")
                )
            ]
        )

        expected_jobs = JobMap.create({
            'test_job0':
                make_job(
                    node='localhost',
                    name='MASTER.test_job0',
                    schedule=ConfigIntervalScheduler(
                        timedelta=datetime.timedelta(0, 20),
                        jitter=None,
                    ),
                    actions=ActionMap.create({
                        'action':
                            make_action(
                                expected_runtime=datetime.timedelta(0, 1200),
                            ),
                        'action_mesos':
                            make_action(
                                name='action_mesos',
                                executor='mesos',
                                cpus=4.0,
                                mem=300.0,
                                constraints=(
                                    dict(
                                        attribute='pool',
                                        operator='LIKE',
                                        value='default',
                                    ),
                                ),
                                docker_image='my_container:latest',
                                docker_parameters=(
                                    dict(
                                        key='label',
                                        value='labelA',
                                    ),
                                    dict(
                                        key='label',
                                        value='labelB',
                                    ),
                                ),
                                env={'USER': 'batch'},
                                extra_volumes=(
                                    dict(
                                        container_path='/tmp',
                                        host_path='/home/tmp',
                                        mode=VolumeModes.RO,
                                    ),
                                ),
                                mesos_address='http://my-mesos-master.com',
                                expected_runtime=datetime.timedelta(hours=24),
                            ),
                    }),
                    expected_runtime=datetime.timedelta(0, 1200),
                ),
        })
        parsed_config = TronConfig.from_config(test_config)
        assert_equal(expected_jobs, parsed_config.jobs)


class ValidMesosActionTestCase(TestCase):
    def test_missing_docker_image(self):
        config = dict(
            name='test_missing',
            command='echo hello',
            executor=ExecutorTypes.mesos,
            cpus=0.2,
            mem=150,
            mesos_address='http://hello.org',
        )
        assert_raises(
            ValueError,
            Action.from_config,
            config,
        )

    def test_cleanup_missing_docker_image(self):
        config = dict(
            name='cleanup',
            command='echo hello',
            executor=ExecutorTypes.mesos,
            cpus=0.2,
            mem=150,
            mesos_address='http://hello.org',
        )
        assert_raises(
            ValueError,
            Action.from_config,
            config,
        )


class ValidOutputStreamDirTestCase(TestCase):
    @setup
    def setup_dir(self):
        self.dir = tempfile.mkdtemp()

    @teardown
    def teardown_dir(self):
        shutil.rmtree(self.dir)

    def test_valid_dir(self):
        path = valid_output_stream_dir(self.dir, NullConfigContext)
        assert_equal(self.dir, path)

    def test_missing_dir(self):
        exception = assert_raises(
            ConfigError,
            valid_output_stream_dir,
            'bogus-dir',
            NullConfigContext,
        )
        assert_in("is not a directory", str(exception))

    # TODO: docker tests run as root so everything is writeable
    # def test_no_ro_dir(self):
    #     os.chmod(self.dir, stat.S_IRUSR)
    #     exception = assert_raises(
    #         ConfigError,
    #         valid_output_stream_dir, self.dir, NullConfigContext,
    #     )
    #     assert_in("is not writable", str(exception))

    def test_missing_with_partial_context(self):
        dir = '/bogus/path/does/not/exist'
        context = config_utils.PartialConfigContext('path', 'MASTER')
        path = config_parse.valid_output_stream_dir(dir, context)
        assert_equal(path, dir)


class BuildFormatStringValidatorTestCase(TestCase):
    @setup
    def setup_keys(self):
        self.context = dict.fromkeys(['one', 'seven', 'stars'])
        self.validator = build_format_string_validator(self.context)

    def test_validator_passes(self):
        template = "The %(one)s thing I %(seven)s is %(stars)s"
        assert self.validator(template, NullConfigContext)

    def test_validator_error(self):
        template = "The %(one)s thing I %(seven)s is %(unknown)s"
        exception = assert_raises(
            ConfigError,
            self.validator,
            template,
            NullConfigContext,
        )
        assert_in("Unknown context variable", str(exception))

    def test_validator_passes_with_context(self):
        template = "The %(one)s thing I %(seven)s is %(mars)s"
        context = config_utils.ConfigContext(
            None,
            None,
            {'mars': 'ok'},
            None,
        )
        assert self.validator(template, context)


class ValidateConfigMappingTestCase(TestCase):
    config = dict(**BASE_CONFIG, command_context=dict(some_var="The string"))

    def test_validate_config_mapping_missing_master(self):
        config_mapping = {'other': mock.Mock()}
        seq = config_parse.validate_config_mapping(config_mapping)
        exception = assert_raises(ConfigError, list, seq)
        assert_in('requires a MASTER namespace', str(exception))

    def test_validate_config_mapping(self):
        master_config = self.config
        other_config = NamedConfigTestCase.config
        config_mapping = {
            'other': other_config,
            MASTER_NAMESPACE: master_config,
        }
        result = list(config_parse.validate_config_mapping(config_mapping))
        assert_equal(len(result), 2)
        assert_equal(result[0][0], MASTER_NAMESPACE)
        assert_equal(result[1][0], 'other')


class ConfigContainerTestCase(TestCase):
    config = BASE_CONFIG

    @setup
    def setup_container(self):
        other_config = NamedConfigTestCase.config
        self.config_mapping = {
            MASTER_NAMESPACE: TronConfig.from_config(self.config),
            'other': NamedTronConfig.from_config('other', other_config),
        }
        self.container = config_parse.ConfigContainer(self.config_mapping)

    def test_create(self):
        config_mapping = {
            MASTER_NAMESPACE: self.config,
            'other': NamedConfigTestCase.config,
        }

        container = config_parse.ConfigContainer.create(config_mapping)
        assert_equal(set(container.configs.keys()), {'MASTER', 'other'})

    def test_create_missing_master(self):
        config_mapping = {'other': mock.Mock()}
        assert_raises(
            ConfigError,
            config_parse.ConfigContainer.create,
            config_mapping,
        )

    def test_get_job_names(self):
        job_names = self.container.get_job_names()
        expected = [
            'test_job1',
            'test_job0',
            'test_job3',
            'test_job2',
            'test_job4',
            'test_job_mesos',
        ]
        assert_equal(set(job_names), set(expected))

    def test_get_jobs(self):
        expected = [
            'test_job1',
            'test_job0',
            'test_job3',
            'test_job2',
            'test_job4',
            'test_job_mesos',
        ]
        assert_equal(set(expected), set(self.container.get_jobs().keys()))

    def test_get_node_names(self):
        node_names = self.container.get_node_names()
        expected = {'node0', 'node1', 'NodePool'}
        assert_equal(node_names, expected)


class ValidateIdentityFileTestCase(TestCase):
    @setup
    def setup_context(self):
        self.context = config_utils.NullConfigContext
        self.private_file = tempfile.NamedTemporaryFile()

    def test_valid_identity_file_missing_private_key(self):
        exception = assert_raises(
            ConfigError,
            config_parse.valid_identity_file,
            '/file/not/exist',
            self.context,
        )
        assert_in("Private key file", str(exception))

    def test_valid_identity_files_missing_public_key(self):
        filename = self.private_file.name
        exception = assert_raises(
            ConfigError,
            config_parse.valid_identity_file,
            filename,
            self.context,
        )
        assert_in("Public key file", str(exception))

    def test_valid_identity_files_valid(self):
        filename = self.private_file.name
        fh_private = open(filename + '.pub', 'w')
        try:
            config = config_parse.valid_identity_file(filename, self.context)
        finally:
            fh_private.close()
            os.unlink(fh_private.name)
        assert_equal(config, filename)

    def test_valid_identity_files_missing_with_partial_context(self):
        path = '/bogus/file/does/not/exist'
        context = config_utils.PartialConfigContext('path', 'MASTER')
        file_path = config_parse.valid_identity_file(path, context)
        assert_equal(path, file_path)


class ValidKnownHostsFileTestCase(TestCase):
    @setup
    def setup_context(self):
        self.context = config_utils.NullConfigContext
        self.known_hosts_file = tempfile.NamedTemporaryFile()

    def test_valid_known_hosts_file_exists(self):
        filename = config_parse.valid_known_hosts_file(
            self.known_hosts_file.name,
            self.context,
        )
        assert_equal(filename, self.known_hosts_file.name)

    def test_valid_known_hosts_file_missing(self):
        exception = assert_raises(
            ConfigError,
            config_parse.valid_known_hosts_file,
            '/bogus/path',
            self.context,
        )
        assert_in('Known hosts file /bogus/path', str(exception))

    def test_valid_known_hosts_file_missing_partial_context(self):
        context = config_utils.PartialConfigContext
        expected = '/bogus/does/not/exist'
        filename = config_parse.valid_known_hosts_file(
            expected,
            context,
        )
        assert_equal(filename, expected)


class ValidateVolumeTestCase(TestCase):
    @setup
    def setup_context(self):
        self.context = config_utils.NullConfigContext

    def test_missing_container_path(self):
        config = {
            'container_path_typo': '/nail/srv',
            'host_path': '/tmp',
            'mode': 'RO',
        }
        assert_raises(
            ConfigError,
            config_parse.valid_volume.validate,
            config,
            self.context,
        )

    def test_missing_host_path(self):
        config = {
            'container_path': '/nail/srv',
            'hostPath': '/tmp',
            'mode': 'RO',
        }
        assert_raises(
            ConfigError,
            config_parse.valid_volume.validate,
            config,
            self.context,
        )

    def test_invalid_mode(self):
        config = {
            'container_path': '/nail/srv',
            'host_path': '/tmp',
            'mode': 'RA',
        }
        assert_raises(
            ConfigError,
            config_parse.valid_volume.validate,
            config,
            self.context,
        )

    def test_valid(self):
        config = {
            'container_path': '/nail/srv',
            'host_path': '/tmp',
            'mode': 'RO',
        }
        assert_equal(
            schema.ConfigVolume(**config),
            config_parse.valid_volume.validate(config, self.context),
        )

    def test_mesos_default_volumes(self):
        mesos_options = {}
        mesos_options['default_volumes'] = [
            {
                'container_path': '/nail/srv',
                'host_path': '/tmp',
                'mode': 'RO',
            },
            {
                'container_path': '/nail/srv',
                'host_path': '/tmp',
                'mode': 'invalid',
            },
        ]
        assert_raises(
            ConfigError,
            config_parse.valid_mesos_options.validate,
            mesos_options,
            self.context,
        )
        # After we fix the error, expect error to go away.
        mesos_options['default_volumes'][1]['mode'] = 'RW'
        assert config_parse.valid_mesos_options.validate(
            mesos_options,
            self.context,
        )


if __name__ == '__main__':
    run()<|MERGE_RESOLUTION|>--- conflicted
+++ resolved
@@ -15,7 +15,6 @@
 from tests.assertions import assert_raises
 from tron.config import config_parse
 from tron.config import config_utils
-from tron.config import ConfigError
 from tron.config import schedule_parse
 from tron.config.config_parse import build_format_string_validator
 from tron.config.config_parse import valid_output_stream_dir
@@ -38,6 +37,7 @@
 from tron.core.action import Action
 from tron.core.action import ActionMap
 from tron.core.action import ExecutorTypes
+from tron.core.action import Volume
 from tron.core.action import VolumeModes
 from tron.utils.dicts import FrozenDict
 
@@ -107,11 +107,8 @@
     }])
 
 
-<<<<<<< HEAD
-def make_action(config_context=MASTER_CONTEXT, **kwargs):
-=======
 def make_mesos_options():
-    return schema.ConfigMesos(
+    return MesosOptions(
         enabled=False,
         default_volumes=(),
         dockercfg_location=None,
@@ -120,7 +117,6 @@
 
 
 def make_action(**kwargs):
->>>>>>> f785fbbe
     kwargs.setdefault('name', 'action'),
     kwargs.setdefault('command', 'command')
     kwargs.setdefault('executor', 'ssh')
@@ -314,11 +310,7 @@
         nodes=nodes or make_nodes(),
         node_pools=node_pools or make_node_pools(),
         jobs=jobs or make_master_jobs(),
-<<<<<<< HEAD
-        mesos_options=mesos_options or MesosOptions(enabled=False),
-=======
         mesos_options=mesos_options or make_mesos_options(),
->>>>>>> f785fbbe
     )
 
 
@@ -706,7 +698,7 @@
         )
         expected_msg = "Node and NodePool names must be unique sameName"
         exception = assert_raises(
-            ConfigError, TronConfig.from_config, tron_config
+            ValueError, TronConfig.from_config, tron_config
         )
         assert_in(expected_msg, str(exception))
 
@@ -753,7 +745,7 @@
 
         expected_msg = "NodePool pool1 contains other NodePools: pool0"
         exception = assert_raises(
-            ConfigError,
+            ValueError,
             TronConfig.from_config,
             test_config,
         )
@@ -791,7 +783,7 @@
         test_config = dict(bozray=None, namespace='foobar')
         expected_message = "Unknown keys in NamedConfigFragment : bozray"
         exception = assert_raises(
-            ConfigError,
+            ValueError,
             NamedTronConfig.from_config,
             test_config,
         )
@@ -951,7 +943,7 @@
 
     def test_missing_dir(self):
         exception = assert_raises(
-            ConfigError,
+            ValueError,
             valid_output_stream_dir,
             'bogus-dir',
             NullConfigContext,
@@ -962,7 +954,7 @@
     # def test_no_ro_dir(self):
     #     os.chmod(self.dir, stat.S_IRUSR)
     #     exception = assert_raises(
-    #         ConfigError,
+    #         ValueError,
     #         valid_output_stream_dir, self.dir, NullConfigContext,
     #     )
     #     assert_in("is not writable", str(exception))
@@ -987,7 +979,7 @@
     def test_validator_error(self):
         template = "The %(one)s thing I %(seven)s is %(unknown)s"
         exception = assert_raises(
-            ConfigError,
+            ValueError,
             self.validator,
             template,
             NullConfigContext,
@@ -1011,7 +1003,7 @@
     def test_validate_config_mapping_missing_master(self):
         config_mapping = {'other': mock.Mock()}
         seq = config_parse.validate_config_mapping(config_mapping)
-        exception = assert_raises(ConfigError, list, seq)
+        exception = assert_raises(ValueError, list, seq)
         assert_in('requires a MASTER namespace', str(exception))
 
     def test_validate_config_mapping(self):
@@ -1051,7 +1043,7 @@
     def test_create_missing_master(self):
         config_mapping = {'other': mock.Mock()}
         assert_raises(
-            ConfigError,
+            ValueError,
             config_parse.ConfigContainer.create,
             config_mapping,
         )
@@ -1093,7 +1085,7 @@
 
     def test_valid_identity_file_missing_private_key(self):
         exception = assert_raises(
-            ConfigError,
+            ValueError,
             config_parse.valid_identity_file,
             '/file/not/exist',
             self.context,
@@ -1103,7 +1095,7 @@
     def test_valid_identity_files_missing_public_key(self):
         filename = self.private_file.name
         exception = assert_raises(
-            ConfigError,
+            ValueError,
             config_parse.valid_identity_file,
             filename,
             self.context,
@@ -1142,7 +1134,7 @@
 
     def test_valid_known_hosts_file_missing(self):
         exception = assert_raises(
-            ConfigError,
+            ValueError,
             config_parse.valid_known_hosts_file,
             '/bogus/path',
             self.context,
@@ -1171,10 +1163,9 @@
             'mode': 'RO',
         }
         assert_raises(
-            ConfigError,
-            config_parse.valid_volume.validate,
+            ValueError,
+            Volume.create,
             config,
-            self.context,
         )
 
     def test_missing_host_path(self):
@@ -1184,10 +1175,9 @@
             'mode': 'RO',
         }
         assert_raises(
-            ConfigError,
-            config_parse.valid_volume.validate,
+            ValueError,
+            Volume.create,
             config,
-            self.context,
         )
 
     def test_invalid_mode(self):
@@ -1197,10 +1187,9 @@
             'mode': 'RA',
         }
         assert_raises(
-            ConfigError,
-            config_parse.valid_volume.validate,
+            ValueError,
+            Volume.create,
             config,
-            self.context,
         )
 
     def test_valid(self):
@@ -1209,10 +1198,7 @@
             'host_path': '/tmp',
             'mode': 'RO',
         }
-        assert_equal(
-            schema.ConfigVolume(**config),
-            config_parse.valid_volume.validate(config, self.context),
-        )
+        assert(Volume.create(config))
 
     def test_mesos_default_volumes(self):
         mesos_options = {}
@@ -1229,17 +1215,13 @@
             },
         ]
         assert_raises(
-            ConfigError,
-            config_parse.valid_mesos_options.validate,
+            ValueError,
+            MesosOptions.from_config,
             mesos_options,
-            self.context,
         )
         # After we fix the error, expect error to go away.
         mesos_options['default_volumes'][1]['mode'] = 'RW'
-        assert config_parse.valid_mesos_options.validate(
-            mesos_options,
-            self.context,
-        )
+        assert MesosOptions.from_config(mesos_options)
 
 
 if __name__ == '__main__':
