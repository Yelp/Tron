--- conflicted
+++ resolved
@@ -351,67 +351,31 @@
                             schedule=ConfigConstantScheduler(),
                             enabled=True,
                             monitoring={},
-<<<<<<< HEAD
                             service=None,
                             deploy_group=None,
                             actions=ActionMap.from_config(
                                 [
-                                    {
-                                        'name': 'action3_1',
-                                        'command': 'test_command3.1',
-                                        'executor': 'ssh',
-                                    },
-                                    {
-                                        'name': 'action3_0',
-                                        'command': 'test_command3.0',
-                                        'executor': 'ssh',
-                                    },
-                                    {
-                                        'name':
-                                            'action3_2',
-                                        'command':
-                                            'test_command3.2',
-                                        'requires': ('action3_0', 'action3_1'),
-                                        'node':
-                                            'node0',
-                                    },
+                                    dict(
+                                        name='action3_1',
+                                        command='test_command3.1',
+                                        executor='ssh',
+                                        expected_runtime=datetime.timedelta(1),
+                                    ),
+                                    dict(
+                                        name='action3_0',
+                                        command='test_command3.0',
+                                        executor='ssh',
+                                        expected_runtime=datetime.timedelta(1),
+                                    ),
+                                    dict(
+                                        name='action3_2',
+                                        command='test_command3.2',
+                                        requires=('action3_0', 'action3_1'),
+                                        node='node0',
+                                        expected_runtime=datetime.timedelta(1),
+                                    ),
                                 ],
                                 self.context,
-=======
-                            actions=FrozenDict(
-                                {
-                                    'action3_1':
-                                        schema.ConfigAction(
-                                            name='action3_1',
-                                            command='test_command3.1',
-                                            executor='ssh',
-                                            requires=(),
-                                            expected_runtime=datetime.
-                                            timedelta(1),
-                                        ),
-                                    'action3_0':
-                                        schema.ConfigAction(
-                                            name='action3_0',
-                                            command='test_command3.0',
-                                            executor='ssh',
-                                            requires=(),
-                                            expected_runtime=datetime.
-                                            timedelta(1),
-                                        ),
-                                    'action3_2':
-                                        schema.ConfigAction(
-                                            name='action3_2',
-                                            command='test_command3.2',
-                                            requires=(
-                                                'action3_0', 'action3_1'
-                                            ),
-                                            node='node0',
-                                            executor='ssh',
-                                            expected_runtime=datetime.
-                                            timedelta(1),
-                                        ),
-                                }
->>>>>>> ec4babac
                             ),
                             queueing=True,
                             run_limit=50,
@@ -470,34 +434,20 @@
                                 original='00:00:00 ',
                                 jitter=None,
                             ),
-<<<<<<< HEAD
                             actions=ActionMap.from_config(
                                 [
-                                    {
-                                        'name': 'action4_0',
-                                        'command': 'test_command4.0',
-                                        'executor': 'paasta',
-                                    }
+                                    dict(
+                                        name='action4_0',
+                                        command='test_command4.0',
+                                        executor='paasta',
+                                        expected_runtime=datetime.timedelta(1),
+                                        cpus=0.1,
+                                        mem=100,
+                                        mesos_address='the-master.mesos',
+                                        docker_image='container:latest',
+                                    ),
                                 ],
                                 self.context,
-=======
-                            actions=FrozenDict(
-                                {
-                                    'action_mesos':
-                                        schema.ConfigAction(
-                                            name='action_mesos',
-                                            command='test_command_mesos',
-                                            executor='mesos',
-                                            requires=(),
-                                            expected_runtime=datetime.
-                                            timedelta(1),
-                                            cpus=0.1,
-                                            mem=100,
-                                            mesos_address='the-master.mesos',
-                                            docker_image='container:latest',
-                                        ),
-                                }
->>>>>>> ec4babac
                             ),
                             queueing=True,
                             run_limit=50,
@@ -670,22 +620,14 @@
                             queueing=True,
                             run_limit=50,
                             all_nodes=False,
-<<<<<<< HEAD
                             cleanup_action=Action.from_config(
-                                {
-                                    'name': 'cleanup',
-                                    'command': 'test_command0.1',
-                                    'executor': 'ssh',
-                                },
+                                dict(
+                                    name='cleanup',
+                                    command='test_command0.1',
+                                    executor='ssh',
+                                    expected_runtime=datetime.timedelta(1),
+                                ),
                                 config_context,
-=======
-                            cleanup_action=schema.ConfigCleanupAction(
-                                name='cleanup',
-                                command='test_command0.1',
-                                node=None,
-                                executor='ssh',
-                                expected_runtime=datetime.timedelta(1),
->>>>>>> ec4babac
                             ),
                             enabled=True,
                             max_runtime=None,
@@ -777,69 +719,32 @@
                             schedule=ConfigConstantScheduler(),
                             enabled=True,
                             monitoring={},
-<<<<<<< HEAD
                             service=None,
                             deploy_group=None,
                             actions=ActionMap.from_config(
                                 [
-                                    {
-                                        'name': 'action3_1',
-                                        'command': 'test_command3.1',
-                                        'executor': 'ssh',
-                                    },
-                                    {
-                                        'name': 'action3_0',
-                                        'command': 'test_command3.0',
-                                        'executor': 'ssh',
-                                    },
-                                    {
-                                        'name':
-                                            'action3_2',
-                                        'command':
-                                            'test_command3.2',
-                                        'requires': ('action3_0', 'action3_1'),
-                                        'node':
-                                            'node0',
-                                        'executor':
-                                            'ssh',
-                                    },
+                                    dict(
+                                        name='action3_1',
+                                        command='test_command3.1',
+                                        executor='ssh',
+                                        expected_runtime=datetime.timedelta(1),
+                                    ),
+                                    dict(
+                                        name='action3_0',
+                                        command='test_command3.0',
+                                        executor='ssh',
+                                        expected_runtime=datetime.timedelta(1),
+                                    ),
+                                    dict(
+                                        name='action3_2',
+                                        command='test_command3.2',
+                                        requires=('action3_0', 'action3_1'),
+                                        node='node0',
+                                        executor='ssh',
+                                        expected_runtime=datetime.timedelta(1),
+                                    ),
                                 ],
                                 config_context,
-=======
-                            actions=FrozenDict(
-                                {
-                                    'action3_1':
-                                        schema.ConfigAction(
-                                            name='action3_1',
-                                            command='test_command3.1',
-                                            executor='ssh',
-                                            requires=(),
-                                            expected_runtime=datetime.
-                                            timedelta(1),
-                                        ),
-                                    'action3_0':
-                                        schema.ConfigAction(
-                                            name='action3_0',
-                                            command='test_command3.0',
-                                            executor='ssh',
-                                            requires=(),
-                                            expected_runtime=datetime.
-                                            timedelta(1),
-                                        ),
-                                    'action3_2':
-                                        schema.ConfigAction(
-                                            name='action3_2',
-                                            command='test_command3.2',
-                                            requires=(
-                                                'action3_0', 'action3_1'
-                                            ),
-                                            node='node0',
-                                            executor='ssh',
-                                            expected_runtime=datetime.
-                                            timedelta(1),
-                                        ),
-                                }
->>>>>>> ec4babac
                             ),
                             queueing=True,
                             run_limit=50,
@@ -898,34 +803,20 @@
                                 original='00:00:00 ',
                                 jitter=None,
                             ),
-<<<<<<< HEAD
                             actions=ActionMap.from_config(
                                 [
-                                    {
-                                        'name': 'action4_0',
-                                        'command': 'test_command4.0',
-                                        'executor': 'paasta',
-                                    }
+                                    dict(
+                                        name='action4_0',
+                                        command='test_command4.0',
+                                        executor='paasta',
+                                        expected_runtime=datetime.timedelta(1),
+                                        cpus=0.1,
+                                        mem=100,
+                                        mesos_address='the-master.mesos',
+                                        docker_image='container:latest',
+                                    ),
                                 ],
                                 config_context,
-=======
-                            actions=FrozenDict(
-                                {
-                                    'action_mesos':
-                                        schema.ConfigAction(
-                                            name='action_mesos',
-                                            command='test_command_mesos',
-                                            executor='mesos',
-                                            requires=(),
-                                            expected_runtime=datetime.
-                                            timedelta(1),
-                                            cpus=0.1,
-                                            mem=100,
-                                            mesos_address='the-master.mesos',
-                                            docker_image='container:latest',
-                                        ),
-                                }
->>>>>>> ec4babac
                             ),
                             queueing=True,
                             run_limit=50,
@@ -1149,140 +1040,6 @@
         )
         assert_equal(expected_msg, str(exception))
 
-<<<<<<< HEAD
-    def test_job_with_invalid_cluster(self):
-        test_config = BASE_CONFIG + """
-jobs:
-    -
-        name: "test_job0"
-        node: node0
-        schedule: "interval 20s"
-        service: foo
-        deploy_group: prod
-        actions:
-            -
-                name: "action0_0"
-                executor: paasta
-                cluster: unknown-cluster
-                command: "test_command0.0"
-"""
-        expected_msg = "Unknown cluster name unknown-cluster"
-        exception = assert_raises(
-            ValueError,
-            valid_config_from_yaml,
-            test_config,
-        )
-        assert_in(expected_msg, str(exception))
-
-    def test_job_with_missing_service_for_paasta_action(self):
-        test_config = BASE_CONFIG + """
-jobs:
-    -
-        name: "test_job0"
-        node: node0
-        schedule: "interval 20s"
-        actions:
-            -
-                name: "action0_0"
-                executor: paasta
-                cluster: cluster-one
-                command: "test_command0.0"
-"""
-        expected_msg = "need a service and deploy_group"
-        exception = assert_raises(
-            ConfigError,
-            valid_config_from_yaml,
-            test_config,
-        )
-        assert_in(expected_msg, str(exception))
-
-    def test_job_with_missing_service_for_paasta_cleanup_action(self):
-        test_config = BASE_CONFIG + """
-jobs:
-    -
-        name: "test_job0"
-        node: node0
-        schedule: "interval 20s"
-        actions:
-            -
-                name: "action0_0"
-                command: "test_command0.0"
-                executor: ssh
-        cleanup_action:
-            command: "test_command0.1"
-            executor: paasta
-"""
-        expected_msg = "need a service and deploy_group"
-        exception = assert_raises(
-            ConfigError,
-            valid_config_from_yaml,
-            test_config,
-        )
-        assert_in(expected_msg, str(exception))
-
-    def test_job_with_service_in_paasta_action_only_is_valid(self):
-        test_config = BASE_CONFIG + """
-jobs:
-    -
-        name: "test_job0"
-        node: node0
-        schedule: "interval 20s"
-        actions:
-            -
-                name: "action0_0"
-                executor: paasta
-                cluster: cluster-one
-                service: baz
-                deploy_group: prod
-                command: "test_command0.0"
-"""
-
-        config_context = config_utils.ConfigContext(
-            'config',
-            ['localhost'],
-            ['cluster-one'],
-            None,
-            None,
-        )
-        expected = schema.ConfigJob(
-            name='MASTER.test_job0',
-            namespace='MASTER',
-            node='node0',
-            monitoring={},
-            service=None,
-            deploy_group=None,
-            schedule=ConfigIntervalScheduler(
-                timedelta=datetime.timedelta(0, 20),
-                jitter=None,
-            ),
-            actions=ActionMap.from_config(
-                [
-                    {
-                        'name': 'action0_0',
-                        'command': 'test_command0.0',
-                        'executor': 'paasta',
-                        'cluster': 'cluster-one',
-                        'service': 'baz',
-                        'deploy_group': 'prod',
-                    },
-                ],
-                config_context,
-            ),
-            queueing=True,
-            run_limit=50,
-            all_nodes=False,
-            cleanup_action=None,
-            enabled=True,
-            max_runtime=None,
-            allow_overlap=False,
-            time_zone=None,
-            expected_runtime=datetime.timedelta(1),
-        )
-        parsed_config = valid_config_from_yaml(test_config)
-        assert_equal(parsed_config.jobs['MASTER.test_job0'], expected)
-
-=======
->>>>>>> ec4babac
     def test_validate_job_no_actions(self):
         job_config = dict(
             name="job_name",
@@ -1463,8 +1220,14 @@
                         command: "test_command0.1"
                     """
         )
-<<<<<<< HEAD
-=======
+
+        config = manager.from_string(test_config)
+        context = config_utils.ConfigContext(
+            'config',
+            ['node0'],
+            None,
+            MASTER_NAMESPACE,
+        )
         expected_jobs = {
             'MASTER.test_job0':
                 schema.ConfigJob(
@@ -1476,58 +1239,51 @@
                         timedelta=datetime.timedelta(0, 20),
                         jitter=None,
                     ),
-                    actions=FrozenDict(
-                        {
-                            'action0_0':
-                                schema.ConfigAction(
-                                    name='action0_0',
-                                    command='test_command0.0',
-                                    executor='ssh',
-                                    requires=(),
-                                    expected_runtime=datetime.timedelta(
-                                        0, 1200
+                    actions=ActionMap.from_config(
+                        [
+                            dict(
+                                name='action0_0',
+                                command='test_command0.0',
+                                executor='ssh',
+                                expected_runtime=datetime.timedelta(0, 1200),
+                            ),
+                            dict(
+                                name='action_mesos',
+                                command='test_command_mesos',
+                                executor='mesos',
+                                cpus=4.0,
+                                mem=300.0,
+                                constraints=(
+                                    schema.ConfigConstraint(
+                                        attribute='pool',
+                                        operator='LIKE',
+                                        value='default',
                                     ),
                                 ),
-                            'action_mesos':
-                                schema.ConfigAction(
-                                    name='action_mesos',
-                                    command='test_command_mesos',
-                                    executor='mesos',
-                                    requires=(),
-                                    cpus=4.0,
-                                    mem=300.0,
-                                    constraints=(
-                                        schema.ConfigConstraint(
-                                            attribute='pool',
-                                            operator='LIKE',
-                                            value='default',
-                                        ),
+                                docker_image='my_container:latest',
+                                docker_parameters=(
+                                    schema.ConfigParameter(
+                                        key='label',
+                                        value='labelA',
                                     ),
-                                    docker_image='my_container:latest',
-                                    docker_parameters=(
-                                        schema.ConfigParameter(
-                                            key='label',
-                                            value='labelA',
-                                        ),
-                                        schema.ConfigParameter(
-                                            key='label',
-                                            value='labelB',
-                                        ),
-                                    ),
-                                    env={'USER': 'batch'},
-                                    extra_volumes=(
-                                        schema.ConfigVolume(
-                                            container_path='/tmp',
-                                            host_path='/home/tmp',
-                                            mode='RO',
-                                        ),
-                                    ),
-                                    mesos_address='http://my-mesos-master.com',
-                                    expected_runtime=datetime.timedelta(
-                                        hours=24
+                                    schema.ConfigParameter(
+                                        key='label',
+                                        value='labelB',
                                     ),
                                 ),
-                        }
+                                env={'USER': 'batch'},
+                                extra_volumes=(
+                                    schema.ConfigVolume(
+                                        container_path='/tmp',
+                                        host_path='/home/tmp',
+                                        mode='RO',
+                                    ),
+                                ),
+                                mesos_address='http://my-mesos-master.com',
+                                expected_runtime=datetime.timedelta(hours=24),
+                            ),
+                        ],
+                        context,
                     ),
                     queueing=True,
                     run_limit=50,
@@ -1546,15 +1302,6 @@
                     expected_runtime=datetime.timedelta(0, 1200),
                 ),
         }
-
-        config = manager.from_string(test_config)
->>>>>>> ec4babac
-        context = config_utils.ConfigContext(
-            'config',
-            ['node0'],
-            None,
-            MASTER_NAMESPACE,
-        )
         expected_jobs = FrozenDict(
             {
                 'MASTER.test_job0':
@@ -1603,8 +1350,6 @@
         assert_equal(expected_jobs, config['jobs'])
 
 
-<<<<<<< HEAD
-=======
 class ValidMesosActionTestCase(TestCase):
     def test_missing_docker_image(self):
         config = dict(
@@ -1652,7 +1397,6 @@
         )
 
 
->>>>>>> ec4babac
 class ValidOutputStreamDirTestCase(TestCase):
     @setup
     def setup_dir(self):
