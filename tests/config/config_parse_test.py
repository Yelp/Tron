--- conflicted
+++ resolved
@@ -51,7 +51,7 @@
 
 
 def make_ssh_options():
-    return schema.ConfigSSHOptions(
+    return SSHOptions(
         agent=False,
         identities=('tests/test_id_rsa', ),
         known_hosts_file=None,
@@ -89,36 +89,6 @@
     })
 
 
-<<<<<<< HEAD
-    context = config_utils.ConfigContext(
-        'config',
-        ['localhost'],
-        ['cluster'],
-        None,
-    )
-
-    @mock.patch.dict('tron.config.config_parse.ValidateNode.defaults')
-    def test_attributes(self):
-        config_parse.ValidateNode.defaults['username'] = 'foo'
-        expected = schema.TronConfig(
-            action_runner=FrozenDict(),
-            output_stream_dir='/tmp',
-            command_context=FrozenDict(
-                {
-                    'python': '/usr/bin/python',
-                    'batch_dir': '/tron/batch/test/foo',
-                }
-            ),
-            ssh_options=SSHOptions(
-                agent=False,
-                identities=['tests/test_id_rsa'],
-                known_hosts_file=None,
-                connect_timeout=30,
-                idle_connection_timeout=3600,
-                jitter_min_load=4,
-                jitter_max_delay=20,
-                jitter_load_factor=1,
-=======
 def make_node_pools():
     return FrozenDict({
         'NodePool':
@@ -135,7 +105,7 @@
     kwargs.setdefault('executor', 'ssh')
     kwargs.setdefault('requires', ())
     kwargs.setdefault('expected_runtime', datetime.timedelta(1))
-    return schema.ConfigAction(**kwargs)
+    return Action.from_config(**kwargs)
 
 
 def make_cleanup_action(**kwargs):
@@ -163,7 +133,7 @@
             jitter=None,
         )
     )
-    kwargs.setdefault('actions', FrozenDict({'action': make_action()}))
+    kwargs.setdefault('actions', ActionMap.create(action=make_action()))
     kwargs.setdefault('queueing', True)
     kwargs.setdefault('run_limit', 50)
     kwargs.setdefault('all_nodes', False)
@@ -185,7 +155,6 @@
                     jitter=None,
                 ),
                 expected_runtime=datetime.timedelta(1)
->>>>>>> 1c76a4fe
             ),
         'MASTER.test_job1':
             make_job(
@@ -230,234 +199,6 @@
                 expected_runtime=datetime.timedelta(1),
                 cleanup_action=None,
             ),
-<<<<<<< HEAD
-            jobs=FrozenDict(
-                {
-                    'MASTER.test_job0':
-                        schema.ConfigJob(
-                            name='MASTER.test_job0',
-                            namespace='MASTER',
-                            node='node0',
-                            monitoring={},
-                            schedule=ConfigIntervalScheduler(
-                                timedelta=datetime.timedelta(0, 20),
-                                jitter=None,
-                            ),
-                            actions=ActionMap.from_config(
-                                [
-                                    {
-                                        'name': 'action0_0',
-                                        'command': 'test_command0.0',
-                                        'executor': 'ssh',
-                                    }
-                                ],
-                                self.context,
-                            ),
-                            queueing=True,
-                            run_limit=50,
-                            all_nodes=False,
-                            cleanup_action=Action.from_config(
-                                {
-                                    'name': 'cleanup',
-                                    'command': 'test_command0.1',
-                                    'executor': 'ssh',
-                                },
-                                self.context,
-                            ),
-                            enabled=True,
-                            max_runtime=None,
-                            allow_overlap=False,
-                            time_zone=None,
-                            expected_runtime=datetime.timedelta(1),
-                        ),
-                    'MASTER.test_job1':
-                        schema.ConfigJob(
-                            name='MASTER.test_job1',
-                            namespace='MASTER',
-                            node='node0',
-                            enabled=True,
-                            monitoring={},
-                            schedule=schedule_parse.ConfigDailyScheduler(
-                                days={1, 3, 5},
-                                hour=0,
-                                minute=30,
-                                second=0,
-                                original="00:30:00 MWF",
-                                jitter=None,
-                            ),
-                            actions=ActionMap.from_config(
-                                [
-                                    {
-                                        'name': 'action1_1',
-                                        'command': 'test_command1.1',
-                                        'requires': ('action1_0', ),
-                                        'expected_runtime': "2h",
-                                    },
-                                    {
-                                        'name': 'action1_0',
-                                        'command': 'test_command1.0',
-                                        'expected_runtime': "2h",
-                                    },
-                                ],
-                                self.context,
-                            ),
-                            queueing=True,
-                            run_limit=50,
-                            all_nodes=False,
-                            cleanup_action=None,
-                            max_runtime=None,
-                            allow_overlap=True,
-                            time_zone=pytz.timezone("Pacific/Auckland"),
-                            expected_runtime=datetime.timedelta(1),
-                        ),
-                    'MASTER.test_job2':
-                        schema.ConfigJob(
-                            name='MASTER.test_job2',
-                            namespace='MASTER',
-                            node='node1',
-                            enabled=True,
-                            monitoring={},
-                            schedule=schedule_parse.ConfigDailyScheduler(
-                                days=set(),
-                                hour=16,
-                                minute=30,
-                                second=0,
-                                original="16:30:00 ",
-                                jitter=None,
-                            ),
-                            actions=ActionMap.from_config(
-                                [
-                                    {
-                                        'name': 'action2_0',
-                                        'command': 'test_command2.0',
-                                        'executor': 'ssh',
-                                    }
-                                ],
-                                self.context,
-                            ),
-                            queueing=True,
-                            run_limit=50,
-                            all_nodes=False,
-                            cleanup_action=None,
-                            max_runtime=None,
-                            allow_overlap=False,
-                            time_zone=None,
-                            expected_runtime=datetime.timedelta(0, 3600),
-                        ),
-                    'MASTER.test_job3':
-                        schema.ConfigJob(
-                            name='MASTER.test_job3',
-                            namespace='MASTER',
-                            node='node1',
-                            schedule=ConfigConstantScheduler(),
-                            enabled=True,
-                            monitoring={},
-                            actions=ActionMap.from_config(
-                                [
-                                    dict(
-                                        name='action3_1',
-                                        command='test_command3.1',
-                                        executor='ssh',
-                                        expected_runtime=datetime.timedelta(1),
-                                    ),
-                                    dict(
-                                        name='action3_0',
-                                        command='test_command3.0',
-                                        executor='ssh',
-                                        expected_runtime=datetime.timedelta(1),
-                                    ),
-                                    dict(
-                                        name='action3_2',
-                                        command='test_command3.2',
-                                        requires=('action3_0', 'action3_1'),
-                                        node='node0',
-                                        expected_runtime=datetime.timedelta(1),
-                                    ),
-                                ],
-                                self.context,
-                            ),
-                            queueing=True,
-                            run_limit=50,
-                            all_nodes=False,
-                            cleanup_action=None,
-                            max_runtime=None,
-                            allow_overlap=False,
-                            time_zone=None,
-                            expected_runtime=datetime.timedelta(1),
-                        ),
-                    'MASTER.test_job4':
-                        schema.ConfigJob(
-                            name='MASTER.test_job4',
-                            namespace='MASTER',
-                            node='nodePool',
-                            monitoring={},
-                            schedule=schedule_parse.ConfigDailyScheduler(
-                                days=set(),
-                                hour=0,
-                                minute=0,
-                                second=0,
-                                original='00:00:00 ',
-                                jitter=None,
-                            ),
-                            actions=ActionMap.from_config(
-                                [
-                                    {
-                                        'name': 'action4_0',
-                                        'command': 'test_command4.0',
-                                        'executor': 'ssh',
-                                    }
-                                ],
-                                self.context,
-                            ),
-                            queueing=True,
-                            run_limit=50,
-                            all_nodes=True,
-                            cleanup_action=None,
-                            enabled=False,
-                            max_runtime=None,
-                            allow_overlap=False,
-                            time_zone=None,
-                            expected_runtime=datetime.timedelta(1),
-                        ),
-                    'MASTER.test_job_mesos':
-                        schema.ConfigJob(
-                            name='MASTER.test_job_mesos',
-                            namespace='MASTER',
-                            node='nodePool',
-                            monitoring={},
-                            schedule=schedule_parse.ConfigDailyScheduler(
-                                days=set(),
-                                hour=0,
-                                minute=0,
-                                second=0,
-                                original='00:00:00 ',
-                                jitter=None,
-                            ),
-                            actions=ActionMap.from_config(
-                                [
-                                    dict(
-                                        name='action_mesos',
-                                        command='test_command_mesos',
-                                        executor='mesos',
-                                        expected_runtime=datetime.timedelta(1),
-                                        cpus=0.1,
-                                        mem=100,
-                                        mesos_address='the-master.mesos',
-                                        docker_image='container:latest',
-                                    ),
-                                ],
-                                self.context,
-                            ),
-                            queueing=True,
-                            run_limit=50,
-                            all_nodes=False,
-                            cleanup_action=None,
-                            enabled=True,
-                            max_runtime=None,
-                            allow_overlap=False,
-                            time_zone=None,
-                            expected_runtime=datetime.timedelta(1),
-=======
         'MASTER.test_job3':
             make_job(
                 name='MASTER.test_job3',
@@ -517,7 +258,6 @@
                             mem=100,
                             mesos_address='the-master.mesos',
                             docker_image='container:latest',
->>>>>>> 1c76a4fe
                         ),
                 }),
                 cleanup_action=None,
@@ -678,248 +418,6 @@
     config = ConfigTestCase.JOBS_CONFIG
 
     def test_attributes(self):
-<<<<<<< HEAD
-        config_context = config_utils.ConfigContext(
-            'config',
-            ['localhost'],
-            ['cluster'],
-            None,
-        )
-        expected = schema.NamedTronConfig(
-            jobs=FrozenDict(
-                {
-                    'test_job0':
-                        schema.ConfigJob(
-                            name='test_job0',
-                            namespace='test_namespace',
-                            node='node0',
-                            monitoring={},
-                            schedule=ConfigIntervalScheduler(
-                                timedelta=datetime.timedelta(0, 20),
-                                jitter=None,
-                            ),
-                            actions=ActionMap.from_config(
-                                [
-                                    {
-                                        'name': 'action0_0',
-                                        'command': 'test_command0.0',
-                                        'executor': 'ssh',
-                                    }
-                                ],
-                                config_context,
-                            ),
-                            queueing=True,
-                            run_limit=50,
-                            all_nodes=False,
-                            cleanup_action=Action.from_config(
-                                dict(
-                                    name='cleanup',
-                                    command='test_command0.1',
-                                    executor='ssh',
-                                    expected_runtime=datetime.timedelta(1),
-                                ),
-                                config_context,
-                            ),
-                            enabled=True,
-                            max_runtime=None,
-                            allow_overlap=False,
-                            time_zone=None,
-                            expected_runtime=datetime.timedelta(1),
-                        ),
-                    'test_job1':
-                        schema.ConfigJob(
-                            name='test_job1',
-                            namespace='test_namespace',
-                            node='node0',
-                            enabled=True,
-                            monitoring={},
-                            schedule=schedule_parse.ConfigDailyScheduler(
-                                days={1, 3, 5},
-                                hour=0,
-                                minute=30,
-                                second=0,
-                                original="00:30:00 MWF",
-                                jitter=None,
-                            ),
-                            actions=ActionMap.from_config(
-                                [
-                                    {
-                                        'name': 'action1_1',
-                                        'command': 'test_command1.1',
-                                        'requires': ('action1_0', ),
-                                        'executor': 'ssh',
-                                    },
-                                    {
-                                        'name':
-                                            'action1_0',
-                                        'command':
-                                            'test_command1.0 %(some_var)s',
-                                        'executor':
-                                            'ssh',
-                                    },
-                                ],
-                                config_context,
-                            ),
-                            queueing=True,
-                            run_limit=50,
-                            all_nodes=False,
-                            cleanup_action=None,
-                            max_runtime=None,
-                            allow_overlap=True,
-                            time_zone=None,
-                            expected_runtime=datetime.timedelta(1),
-                        ),
-                    'test_job2':
-                        schema.ConfigJob(
-                            name='test_job2',
-                            namespace='test_namespace',
-                            node='node1',
-                            enabled=True,
-                            monitoring={},
-                            schedule=schedule_parse.ConfigDailyScheduler(
-                                days=set(),
-                                hour=16,
-                                minute=30,
-                                second=0,
-                                original="16:30:00 ",
-                                jitter=None,
-                            ),
-                            actions=ActionMap.from_config(
-                                [
-                                    {
-                                        'name': 'action2_0',
-                                        'command': 'test_command2.0',
-                                    },
-                                ],
-                                config_context,
-                            ),
-                            queueing=True,
-                            run_limit=50,
-                            all_nodes=False,
-                            cleanup_action=None,
-                            max_runtime=None,
-                            allow_overlap=False,
-                            time_zone=None,
-                            expected_runtime=datetime.timedelta(1),
-                        ),
-                    'test_job3':
-                        schema.ConfigJob(
-                            name='test_job3',
-                            namespace='test_namespace',
-                            node='node1',
-                            schedule=ConfigConstantScheduler(),
-                            enabled=True,
-                            monitoring={},
-                            actions=ActionMap.from_config(
-                                [
-                                    dict(
-                                        name='action3_1',
-                                        command='test_command3.1',
-                                        executor='ssh',
-                                        expected_runtime=datetime.timedelta(1),
-                                    ),
-                                    dict(
-                                        name='action3_0',
-                                        command='test_command3.0',
-                                        executor='ssh',
-                                        expected_runtime=datetime.timedelta(1),
-                                    ),
-                                    dict(
-                                        name='action3_2',
-                                        command='test_command3.2',
-                                        requires=('action3_0', 'action3_1'),
-                                        node='node0',
-                                        executor='ssh',
-                                        expected_runtime=datetime.timedelta(1),
-                                    ),
-                                ],
-                                config_context,
-                            ),
-                            queueing=True,
-                            run_limit=50,
-                            all_nodes=False,
-                            cleanup_action=None,
-                            max_runtime=None,
-                            allow_overlap=False,
-                            time_zone=None,
-                            expected_runtime=datetime.timedelta(1),
-                        ),
-                    'test_job4':
-                        schema.ConfigJob(
-                            name='test_job4',
-                            namespace='test_namespace',
-                            node='NodePool',
-                            monitoring={},
-                            schedule=schedule_parse.ConfigDailyScheduler(
-                                days=set(),
-                                hour=0,
-                                minute=0,
-                                second=0,
-                                original="00:00:00 ",
-                                jitter=None,
-                            ),
-                            actions=ActionMap.from_config(
-                                [
-                                    {
-                                        'name': 'action4_0',
-                                        'command': 'test_command4.0',
-                                        'executor': 'ssh',
-                                    }
-                                ],
-                                config_context,
-                            ),
-                            queueing=True,
-                            run_limit=50,
-                            all_nodes=True,
-                            cleanup_action=None,
-                            enabled=False,
-                            max_runtime=None,
-                            allow_overlap=False,
-                            time_zone=None,
-                            expected_runtime=datetime.timedelta(1),
-                        ),
-                    'test_job_mesos':
-                        schema.ConfigJob(
-                            name='test_job_mesos',
-                            namespace='test_namespace',
-                            node='NodePool',
-                            monitoring={},
-                            schedule=schedule_parse.ConfigDailyScheduler(
-                                days=set(),
-                                hour=0,
-                                minute=0,
-                                second=0,
-                                original='00:00:00 ',
-                                jitter=None,
-                            ),
-                            actions=ActionMap.from_config(
-                                [
-                                    dict(
-                                        name='action_mesos',
-                                        command='test_command_mesos',
-                                        executor='mesos',
-                                        expected_runtime=datetime.timedelta(1),
-                                        cpus=0.1,
-                                        mem=100,
-                                        mesos_address='the-master.mesos',
-                                        docker_image='container:latest',
-                                    ),
-                                ],
-                                config_context,
-                            ),
-                            queueing=True,
-                            run_limit=50,
-                            all_nodes=False,
-                            cleanup_action=None,
-                            enabled=True,
-                            max_runtime=None,
-                            allow_overlap=False,
-                            time_zone=None,
-                            expected_runtime=datetime.timedelta(1),
-                        ),
-                }
-            ),
-=======
         expected = make_named_tron_config(
             jobs=FrozenDict({
                 'test_job':
@@ -933,7 +431,6 @@
                         expected_runtime=datetime.timedelta(1),
                     )
             })
->>>>>>> 1c76a4fe
         )
         test_config = validate_fragment(
             'test_namespace',
@@ -971,17 +468,6 @@
         assert_in(expected_message, str(exception))
 
     def test_empty_actions(self):
-<<<<<<< HEAD
-        test_config = BASE_CONFIG + """
-jobs:
-    -
-        name: "test_job0"
-        node: node0
-        schedule: "interval 20s"
-        actions:
-        """
-        expected_message = "Required non-empty list at config.jobs.Job.test_job0.actions"
-=======
         test_config = dict(
             jobs=[
                 dict(
@@ -995,7 +481,6 @@
         )
 
         expected_message = "Value at config.jobs.Job.test_job0.actions"
->>>>>>> 1c76a4fe
         exception = assert_raises(
             ConfigError,
             valid_config,
@@ -1004,27 +489,6 @@
         assert_in(expected_message, str(exception))
 
     def test_dupe_names(self):
-<<<<<<< HEAD
-        test_config = BASE_CONFIG + """
-jobs:
-    -
-        name: "test_job0"
-        node: node0
-        schedule: "interval 20s"
-        actions:
-            -
-                name: "action0_0"
-                command: "test_command0.0"
-            -
-                name: "action0_0"
-                command: "test_command0.0"
-
-        """
-        expected = "Duplicate action names found: ['action0_0'] at config.jobs.Job.test_job0.actions"
-        exception = assert_raises(
-            ValueError,
-            valid_config_from_yaml,
-=======
         test_config = dict(
             jobs=[
                 dict(
@@ -1044,7 +508,6 @@
         exception = assert_raises(
             ConfigError,
             valid_config,
->>>>>>> 1c76a4fe
             test_config,
         )
         assert_in(expected, str(exception))
@@ -1084,25 +547,6 @@
         assert_in(expected_message, str(exception))
 
     def test_circular_dependency(self):
-<<<<<<< HEAD
-        test_config = BASE_CONFIG + """
-jobs:
-    -
-        name: "test_job0"
-        node: node0
-        schedule: "interval 20s"
-        actions:
-            -
-                name: "action0_0"
-                command: "test_command0.0"
-                requires: [action0_1]
-            -
-                name: "action0_1"
-                command: "test_command0.1"
-                requires: [action0_0]
-        """
-        expect = "Circular dependency in job.MASTER.test_job0"
-=======
         test_config = dict(
             jobs=[
                 dict(
@@ -1127,7 +571,6 @@
         )
 
         expect = "Circular dependency in job.MASTER.test_job0: action1 -> action2"
->>>>>>> 1c76a4fe
         exception = assert_raises(
             ConfigError,
             valid_config,
@@ -1136,24 +579,6 @@
         assert_in(expect, str(exception))
 
     def test_config_cleanup_name_collision(self):
-<<<<<<< HEAD
-        test_config = BASE_CONFIG + """
-jobs:
-    -
-        name: "test_job0"
-        node: node0
-        schedule: "interval 20s"
-        actions:
-            -
-                name: "%s"
-                command: "test_command0.0"
-
-        """ % CLEANUP_ACTION_NAME
-        expected_message = "Action name reserved for cleanup action"
-        exception = assert_raises(
-            ValueError,
-            valid_config_from_yaml,
-=======
         test_config = dict(
             jobs=[
                 dict(
@@ -1171,7 +596,6 @@
         exception = assert_raises(
             ConfigError,
             valid_config,
->>>>>>> 1c76a4fe
             test_config,
         )
         assert_in(expected_message, str(exception))
@@ -1194,41 +618,13 @@
 
         expected_msg = "Cleanup actions cannot have custom names"
         exception = assert_raises(
-<<<<<<< HEAD
-            ValueError,
-            valid_config_from_yaml,
-=======
             ConfigError,
             valid_config,
->>>>>>> 1c76a4fe
             test_config,
         )
         assert_in(expected_msg, str(exception))
 
     def test_config_cleanup_requires(self):
-<<<<<<< HEAD
-        test_config = BASE_CONFIG + """
-jobs:
-    -
-        name: "test_job0"
-        node: node0
-        schedule: "interval 20s"
-        actions:
-            -
-                name: "action0_0"
-                command: "test_command0.0"
-        cleanup_action:
-            command: "test_command0.1"
-            requires: [action0_0]
-        """
-        expected_msg = (
-            "Cleanup action cannot have dependencies, has ['action0_0'] at "
-            "config.jobs.Job.test_job0.cleanup_action"
-        )
-        exception = assert_raises(
-            ValueError,
-            valid_config_from_yaml,
-=======
         test_config = dict(
             jobs=[
                 dict(
@@ -1248,7 +644,6 @@
         exception = assert_raises(
             ConfigError,
             valid_config,
->>>>>>> 1c76a4fe
             test_config,
         )
         assert_equal(expected_msg, str(exception))
@@ -1436,101 +831,6 @@
             **BASE_CONFIG
         )
 
-<<<<<<< HEAD
-        config = manager.from_string(test_config)
-        context = config_utils.ConfigContext(
-            'config',
-            ['node0'],
-            None,
-            MASTER_NAMESPACE,
-        )
-        expected_jobs = FrozenDict(
-            {
-                'MASTER.test_job0':
-                    schema.ConfigJob(
-                        name='MASTER.test_job0',
-                        namespace='MASTER',
-                        node='node0',
-                        monitoring={},
-                        schedule=ConfigIntervalScheduler(
-                            timedelta=datetime.timedelta(0, 20),
-                            jitter=None,
-                        ),
-                        actions=ActionMap.from_config(
-                            [
-                                dict(
-                                    name='action0_0',
-                                    command='test_command0.0',
-                                    executor='ssh',
-                                    expected_runtime=datetime.timedelta(
-                                        0, 1200
-                                    ),
-                                ),
-                                dict(
-                                    name='action_mesos',
-                                    command='test_command_mesos',
-                                    executor='mesos',
-                                    cpus=4.0,
-                                    mem=300.0,
-                                    constraints=[
-                                        dict(
-                                            attribute='pool',
-                                            operator='LIKE',
-                                            value='default',
-                                        ),
-                                    ],
-                                    docker_image='my_container:latest',
-                                    docker_parameters=[
-                                        dict(
-                                            key='label',
-                                            value='labelA',
-                                        ),
-                                        dict(
-                                            key='label',
-                                            value='labelB',
-                                        ),
-                                    ],
-                                    env={'USER': 'batch'},
-                                    extra_volumes=[
-                                        dict(
-                                            container_path='/tmp',
-                                            host_path='/home/tmp',
-                                            mode=VolumeModes.RO,
-                                        ),
-                                    ],
-                                    mesos_address='http://my-mesos-master.com',
-                                    expected_runtime=datetime.timedelta(
-                                        hours=24
-                                    ),
-                                ),
-                            ],
-                            context,
-                        ),
-                        queueing=True,
-                        run_limit=50,
-                        all_nodes=False,
-                        cleanup_action=Action.from_config(
-                            dict(
-                                command='test_command0.1',
-                                name='cleanup',
-                                node=None,
-                                executor='ssh',
-                                expected_runtime=datetime.timedelta(1),
-                            ), context
-                        ),
-                        enabled=True,
-                        allow_overlap=False,
-                        max_runtime=None,
-                        time_zone=None,
-                        expected_runtime=datetime.timedelta(0, 1200),
-                    ),
-            }
-        )
-
-        config = manager.from_string(test_config)
-        config_parse.validate_jobs(config, context)
-        assert_equal(expected_jobs, config['jobs'])
-=======
         expected_jobs = FrozenDict({
             'MASTER.test_job0':
                 make_job(
@@ -1570,10 +870,10 @@
                                 ),
                                 env={'USER': 'batch'},
                                 extra_volumes=(
-                                    schema.ConfigVolume(
+                                    dict(
                                         container_path='/tmp',
                                         host_path='/home/tmp',
-                                        mode='RO',
+                                        mode=VolumeModes.RO,
                                     ),
                                 ),
                                 mesos_address='http://my-mesos-master.com',
@@ -1592,7 +892,6 @@
         )
         config_parse.validate_jobs(test_config, context)
         assert_equal(expected_jobs, test_config['jobs'])
->>>>>>> 1c76a4fe
 
 
 class ValidMesosActionTestCase(TestCase):
