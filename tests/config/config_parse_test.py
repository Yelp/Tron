from __future__ import absolute_import
from __future__ import unicode_literals

import datetime
import os
import shutil
import tempfile

import mock
import pytz
from testify import assert_equal
from testify import assert_in
from testify import run
from testify import setup
from testify import teardown
from testify import TestCase

from tests.assertions import assert_raises
from tron.config import config_parse
from tron.config import config_utils
from tron.config import ConfigError
from tron.config import schedule_parse
from tron.config import schema
from tron.config.config_parse import build_format_string_validator
from tron.config.config_parse import CLEANUP_ACTION_NAME
from tron.config.config_parse import valid_cleanup_action_name
from tron.config.config_parse import valid_config
from tron.config.config_parse import valid_job
from tron.config.config_parse import valid_node_pool
from tron.config.config_parse import valid_output_stream_dir
from tron.config.config_parse import validate_fragment
from tron.config.config_utils import NullConfigContext
from tron.config.schedule_parse import ConfigConstantScheduler
from tron.config.schedule_parse import ConfigIntervalScheduler
from tron.config.schema import MASTER_NAMESPACE
from tron.utils.dicts import FrozenDict

BASE_CONFIG = dict(
    ssh_options=dict(agent=False, identities=['tests/test_id_rsa']),
    time_zone="EST",
    output_stream_dir="/tmp",
    nodes=[
        dict(name='node0', hostname='node0'),
        dict(name='node1', hostname='node1'),
    ],
    node_pools=[dict(name='NodePool', nodes=['node0', 'node1'])]
)


def make_ssh_options():
    return schema.ConfigSSHOptions(
        agent=False,
        identities=('tests/test_id_rsa', ),
        known_hosts_file=None,
        connect_timeout=30,
        idle_connection_timeout=3600,
        jitter_min_load=4,
        jitter_max_delay=20,
        jitter_load_factor=1,
    )


def make_command_context():
    return FrozenDict({
        'python': '/usr/bin/python',
        'batch_dir': '/tron/batch/test/foo',
    })


def make_nodes():
    return FrozenDict({
        'node0':
            schema.ConfigNode(
                name='node0',
                username='foo',
                hostname='node0',
                port=22,
            ),
        'node1':
            schema.ConfigNode(
                name='node1',
                username='foo',
                hostname='node1',
                port=22,
            ),
    })


def make_node_pools():
    return FrozenDict({
        'NodePool':
            schema.ConfigNodePool(
                nodes=('node0', 'node1'),
                name='NodePool',
            ),
<<<<<<< HEAD
    })


def make_action(**kwargs):
    kwargs.setdefault('name', 'action'),
    kwargs.setdefault('command', 'command')
    kwargs.setdefault('executor', 'ssh')
    kwargs.setdefault('requires', ())
    kwargs.setdefault('expected_runtime', datetime.timedelta(1))
    return schema.ConfigAction(**kwargs)


def make_cleanup_action(**kwargs):
    kwargs.setdefault('name', 'cleanup'),
    kwargs.setdefault('command', 'command')
    kwargs.setdefault('executor', 'ssh')
    kwargs.setdefault('expected_runtime', datetime.timedelta(1))
    return schema.ConfigCleanupAction(**kwargs)


def make_job(**kwargs):
    kwargs.setdefault('namespace', 'MASTER')
    kwargs.setdefault('name', f"{kwargs['namespace']}.job_name")
    kwargs.setdefault('node', 'node0')
    kwargs.setdefault('enabled', True)
    kwargs.setdefault('monitoring', {})
    kwargs.setdefault(
        'schedule',
        schedule_parse.ConfigDailyScheduler(
            days=set(),
            hour=16,
            minute=30,
            second=0,
            original="16:30:00 ",
            jitter=None,
        )
    )
    kwargs.setdefault('actions', FrozenDict({'action': make_action()}))
    kwargs.setdefault('queueing', True)
    kwargs.setdefault('run_limit', 50)
    kwargs.setdefault('all_nodes', False)
    kwargs.setdefault('cleanup_action', make_cleanup_action())
    kwargs.setdefault('max_runtime')
    kwargs.setdefault('allow_overlap', False)
    kwargs.setdefault('time_zone', None)
    kwargs.setdefault('expected_runtime', datetime.timedelta(0, 3600))
    return schema.ConfigJob(**kwargs)


def make_master_jobs():
    return FrozenDict({
        'MASTER.test_job0':
            make_job(
                name='MASTER.test_job0',
                schedule=schedule_parse.ConfigIntervalScheduler(
                    timedelta=datetime.timedelta(0, 20),
                    jitter=None,
                ),
                expected_runtime=datetime.timedelta(1)
            ),
        'MASTER.test_job1':
            make_job(
                name='MASTER.test_job1',
                schedule=schedule_parse.ConfigDailyScheduler(
                    days={1, 3, 5},
                    hour=0,
                    minute=30,
                    second=0,
                    original="00:30:00 MWF",
                    jitter=None,
                ),
                actions=FrozenDict({
                    'action':
                        make_action(
                            requires=('action1', ),
                            expected_runtime=datetime.timedelta(0, 7200)
=======
            notification_options=None,
            time_zone=pytz.timezone("EST"),
            state_persistence=config_parse.DEFAULT_STATE_PERSISTENCE,
            mesos_options=schema.ConfigMesos(enabled=False),
            nodes=FrozenDict({
                'node0':
                    schema.ConfigNode(
                        name='node0',
                        username='foo',
                        hostname='node0',
                        port=22,
                    ),
                'node1':
                    schema.ConfigNode(
                        name='node1',
                        username='foo',
                        hostname='node1',
                        port=22,
                    ),
            }),
            node_pools=FrozenDict({
                'nodePool':
                    schema.ConfigNodePool(
                        nodes=('node0', 'node1'),
                        name='nodePool',
                    ),
            }),
            jobs=FrozenDict({
                'MASTER.test_job0':
                    schema.ConfigJob(
                        name='MASTER.test_job0',
                        namespace='MASTER',
                        node='node0',
                        monitoring={},
                        schedule=ConfigIntervalScheduler(
                            timedelta=datetime.timedelta(0, 20),
                            jitter=None,
                        ),
                        actions=FrozenDict({
                            'action0_0':
                                schema.ConfigAction(
                                    name='action0_0',
                                    command='test_command0.0',
                                    executor='ssh',
                                    requires=(),
                                    expected_runtime=datetime.timedelta(1),
                                ),
                        }),
                        queueing=True,
                        run_limit=50,
                        all_nodes=False,
                        cleanup_action=schema.ConfigCleanupAction(
                            name='cleanup',
                            command='test_command0.1',
                            executor='ssh',
                            expected_runtime=datetime.timedelta(1),
                        ),
                        enabled=True,
                        max_runtime=None,
                        allow_overlap=False,
                        time_zone=None,
                        expected_runtime=datetime.timedelta(1),
                    ),
                'MASTER.test_job1':
                    schema.ConfigJob(
                        name='MASTER.test_job1',
                        namespace='MASTER',
                        node='node0',
                        enabled=True,
                        monitoring={},
                        schedule=schedule_parse.ConfigDailyScheduler(
                            days={1, 3, 5},
                            hour=0,
                            minute=30,
                            second=0,
                            original="00:30:00 MWF",
                            jitter=None,
>>>>>>> 8665676c
                        ),
                    'action1':
                        make_action(
                            name='action1',
                            expected_runtime=datetime.timedelta(0, 7200)
                        ),
                }),
                time_zone=pytz.timezone("Pacific/Auckland"),
                expected_runtime=datetime.timedelta(1),
                cleanup_action=None,
                allow_overlap=True,
            ),
        'MASTER.test_job2':
            make_job(
                name='MASTER.test_job2',
                node='node1',
                actions=FrozenDict({
                    'action2_0':
                        make_action(
                            name='action2_0',
                            command='test_command2.0',
                        )
                }),
                time_zone=pytz.timezone("Pacific/Auckland"),
                expected_runtime=datetime.timedelta(1),
                cleanup_action=None,
            ),
        'MASTER.test_job3':
            make_job(
                name='MASTER.test_job3',
                node='node1',
                schedule=ConfigConstantScheduler(),
                actions=FrozenDict({
                    'action':
                        make_action(),
                    'action1':
                        make_action(name='action1'),
                    'action2':
                        make_action(
                            name='action2',
                            requires=('action', 'action1'),
                            node='node0',
                        ),
                }),
                cleanup_action=None,
                expected_runtime=datetime.timedelta(1),
            ),
        'MASTER.test_job4':
            make_job(
                name='MASTER.test_job4',
                node='NodePool',
                schedule=schedule_parse.ConfigDailyScheduler(
                    original="00:00:00 ",
                    hour=0,
                    minute=0,
                    second=0,
                    days=set(),
                    jitter=None,
                ),
                all_nodes=True,
                enabled=False,
                cleanup_action=None,
                expected_runtime=datetime.timedelta(1),
            ),
        'MASTER.test_job_mesos':
            make_job(
                name='MASTER.test_job_mesos',
                node='NodePool',
                schedule=schedule_parse.ConfigDailyScheduler(
                    original="00:00:00 ",
                    hour=0,
                    minute=0,
                    second=0,
                    days=set(),
                    jitter=None,
                ),
                actions=FrozenDict({
                    'action_mesos':
                        make_action(
                            name='action_mesos',
                            command='test_command_mesos',
                            executor='mesos',
                            cpus=0.1,
                            mem=100,
                            mesos_address='the-master.mesos',
                            docker_image='container:latest',
                        ),
                }),
                cleanup_action=None,
                expected_runtime=datetime.timedelta(1),
            ),
    })


def make_tron_config(
    action_runner=None,
    output_stream_dir='/tmp',
    command_context=None,
    ssh_options=None,
    notification_options=None,
    time_zone=pytz.timezone("EST"),
    state_persistence=config_parse.DEFAULT_STATE_PERSISTENCE,
    nodes=None,
    node_pools=None,
    jobs=None,
):
    return schema.TronConfig(
        action_runner=action_runner or FrozenDict(),
        output_stream_dir=output_stream_dir,
        command_context=command_context or
        FrozenDict(batch_dir='/tron/batch/test/foo', python='/usr/bin/python'),
        ssh_options=ssh_options or make_ssh_options(),
        notification_options=None,
        time_zone=time_zone,
        state_persistence=state_persistence,
        nodes=nodes or make_nodes(),
        node_pools=node_pools or make_node_pools(),
        jobs=jobs or make_master_jobs(),
    )


def make_named_tron_config(jobs=None):
    return schema.NamedTronConfig(jobs=jobs or make_master_jobs())


class ConfigTestCase(TestCase):
    JOBS_CONFIG = dict(
        jobs=[
            dict(
                name="test_job0",
                node='node0',
                schedule="interval 20s",
                actions=[dict(name="action", command="command")],
                cleanup_action=dict(command="command"),
            ),
            dict(
                name="test_job1",
                node='node0',
                schedule="daily 00:30:00 MWF",
                allow_overlap=True,
                time_zone="Pacific/Auckland",
                actions=[
                    dict(
                        name="action",
                        command="command",
                        requires=['action1'],
                        expected_runtime="2h",
                    ),
                    dict(
                        name="action1",
                        command="command",
                        expected_runtime="2h",
                    )
                ]
            ),
            dict(
                name="test_job2",
                node='node1',
                schedule="daily 16:30:00",
                expected_runtime="1d",
                time_zone="Pacific/Auckland",
                actions=[dict(name="action2_0", command="test_command2.0")]
            ),
            dict(
                name="test_job3",
                node='node1',
                schedule="constant",
                actions=[
                    dict(name="action", command="command"),
                    dict(name="action1", command="command"),
                    dict(
                        name="action2",
                        node='node0',
                        command="command",
                        requires=['action', 'action1']
                    )
                ]
            ),
            dict(
                name="test_job4",
                node='NodePool',
                all_nodes=True,
                schedule="daily",
                enabled=False,
                actions=[dict(name='action', command='command')]
            ),
            dict(
                name="test_job_mesos",
                node='NodePool',
                schedule="daily",
                actions=[
                    dict(
                        name="action_mesos",
                        executor='mesos',
                        command="test_command_mesos",
                        cpus=.1,
                        mem=100,
                        mesos_address='the-master.mesos',
                        docker_image='container:latest',
                    )
                ]
            )
        ]
    )

    config = dict(
        command_context=dict(
            batch_dir='/tron/batch/test/foo', python='/usr/bin/python'
        ),
        **BASE_CONFIG,
        **JOBS_CONFIG
    )

    @mock.patch.dict('tron.config.config_parse.ValidateNode.defaults')
    def test_attributes(self):
        config_parse.ValidateNode.defaults['username'] = 'foo'
        expected = make_tron_config()

        test_config = valid_config(self.config)
        assert_equal(test_config.command_context, expected.command_context)
        assert_equal(test_config.ssh_options, expected.ssh_options)
        assert_equal(
            test_config.notification_options,
            expected.notification_options,
        )
        assert_equal(test_config.time_zone, expected.time_zone)
        assert_equal(test_config.nodes, expected.nodes)
        assert_equal(test_config.node_pools, expected.node_pools)
        for key in ['0', '1', '2', '3', '4', '_mesos']:
            job_name = f"MASTER.test_job{key}"
            assert job_name in test_config.jobs, f"{job_name} in test_config.jobs"
            assert job_name in expected.jobs, f"{job_name} in test_config.jobs"
            assert_equal(test_config.jobs[job_name], expected.jobs[job_name])

        assert_equal(test_config, expected)

    def test_empty_node_test(self):
        valid_config(dict(nodes=None))


class NamedConfigTestCase(TestCase):
    config = ConfigTestCase.JOBS_CONFIG

    def test_attributes(self):
        expected = make_named_tron_config(
            jobs=FrozenDict({
                'test_job':
                    make_job(
                        name="test_job",
                        namespace='test_namespace',
                        schedule=ConfigIntervalScheduler(
                            timedelta=datetime.timedelta(0, 20),
                            jitter=None,
                        ),
                        expected_runtime=datetime.timedelta(1),
                    )
            })
        )
        test_config = validate_fragment(
            'test_namespace',
            dict(
                jobs=[
                    dict(
                        name="test_job",
                        namespace='test_namespace',
                        node="node0",
                        schedule="interval 20s",
                        actions=[dict(name="action", command="command")],
                        cleanup_action=dict(command="command"),
                    )
                ]
            )
        )
        assert_equal(test_config, expected)


class JobConfigTestCase(TestCase):
    def test_no_actions(self):
        test_config = dict(
            jobs=[
                dict(name='test_job0', node='node0', schedule='interval 20s')
            ],
            **BASE_CONFIG
        )

        expected_message = "Job test_job0 is missing options: actions"
        exception = assert_raises(
            ConfigError,
            valid_config,
            test_config,
        )
        assert_in(expected_message, str(exception))

    def test_empty_actions(self):
        test_config = dict(
            jobs=[
                dict(
                    name='test_job0',
                    node='node0',
                    schedule='interval 20s',
                    actions=None
                )
            ],
            **BASE_CONFIG
        )

        expected_message = "Value at config.jobs.Job.test_job0.actions"
        exception = assert_raises(
            ConfigError,
            valid_config,
            test_config,
        )
        assert_in(expected_message, str(exception))

    def test_dupe_names(self):
        test_config = dict(
            jobs=[
                dict(
                    name='test_job0',
                    node='node0',
                    schedule='interval 20s',
                    actions=[
                        dict(name='action', command='cmd'),
                        dict(name='action', command='cmd'),
                    ]
                )
            ],
            **BASE_CONFIG
        )

        expected = "Duplicate name action at config.jobs.Job.test_job0.actions"
        exception = assert_raises(
            ConfigError,
            valid_config,
            test_config,
        )
        assert_in(expected, str(exception))

    def test_bad_requires(self):
        test_config = dict(
            jobs=[
                dict(
                    name='test_job0',
                    node='node0',
                    schedule='interval 20s',
                    actions=[dict(name='action', command='cmd')]
                ),
                dict(
                    name='test_job1',
                    node='node0',
                    schedule='interval 20s',
                    actions=[
                        dict(
                            name='action1', command='cmd', requires=['action']
                        )
                    ]
                )
            ],
            **BASE_CONFIG
        )

        expected_message = (
            'jobs.MASTER.test_job1.action1 has a dependency '
            '"action" that is not in the same job!'
        )
        exception = assert_raises(
            ConfigError,
            valid_config,
            test_config,
        )
        assert_in(expected_message, str(exception))

    def test_circular_dependency(self):
        test_config = dict(
            jobs=[
                dict(
                    name='test_job0',
                    node='node0',
                    schedule='interval 20s',
                    actions=[
                        dict(
                            name='action1',
                            command='cmd',
                            requires=['action2']
                        ),
                        dict(
                            name='action2',
                            command='cmd',
                            requires=['action1']
                        ),
                    ]
                )
            ],
            **BASE_CONFIG
        )

        expect = "Circular dependency in job.MASTER.test_job0: action1 -> action2"
        exception = assert_raises(
            ConfigError,
            valid_config,
            test_config,
        )
        assert_in(expect, str(exception))

    def test_config_cleanup_name_collision(self):
        test_config = dict(
            jobs=[
                dict(
                    name='test_job0',
                    node='node0',
                    schedule='interval 20s',
                    actions=[
                        dict(name=CLEANUP_ACTION_NAME, command='cmd'),
                    ]
                )
            ],
            **BASE_CONFIG
        )
        expected_message = "config.jobs.Job.test_job0.actions.Action.cleanup.name"
        exception = assert_raises(
            ConfigError,
            valid_config,
            test_config,
        )
        assert_in(expected_message, str(exception))

    def test_config_cleanup_action_name(self):
        test_config = dict(
            jobs=[
                dict(
                    name='test_job0',
                    node='node0',
                    schedule='interval 20s',
                    actions=[
                        dict(name='action', command='cmd'),
                    ],
                    cleanup_action=dict(name='gerald', command='cmd')
                )
            ],
            **BASE_CONFIG
        )

        expected_msg = "Cleanup actions cannot have custom names"
        exception = assert_raises(
            ConfigError,
            valid_config,
            test_config,
        )
        assert_in(expected_msg, str(exception))

    def test_config_cleanup_requires(self):
        test_config = dict(
            jobs=[
                dict(
                    name='test_job0',
                    node='node0',
                    schedule='interval 20s',
                    actions=[
                        dict(name='action', command='cmd'),
                    ],
                    cleanup_action=dict(command='cmd', requires=['action'])
                )
            ],
            **BASE_CONFIG
        )

        expected_msg = "Unknown keys in CleanupAction : requires"
        exception = assert_raises(
            ConfigError,
            valid_config,
            test_config,
        )
        assert_equal(expected_msg, str(exception))

    def test_validate_job_no_actions(self):
        job_config = dict(
            name="job_name",
            node="localhost",
            schedule="constant",
            actions=[],
        )
        config_context = config_utils.ConfigContext(
            'config',
            ['localhost'],
            None,
            None,
        )
        expected_msg = "Required non-empty list at config.Job.job_name.actions"
        exception = assert_raises(
            ConfigError,
            valid_job,
            job_config,
            config_context,
        )
        assert_in(expected_msg, str(exception))


class NodeConfigTestCase(TestCase):
    def test_validate_node_pool(self):
        config_node_pool = valid_node_pool(
            dict(name="theName", nodes=["node1", "node2"]),
        )
        assert_equal(config_node_pool.name, "theName")
        assert_equal(len(config_node_pool.nodes), 2)

    def test_overlap_node_and_node_pools(self):
        tron_config = dict(
            nodes=[
                dict(name="sameName", hostname="localhost"),
            ],
            node_pools=[
                dict(name="sameName", nodes=["sameNode"]),
            ],
        )
        expected_msg = "Node and NodePool names must be unique sameName"
        exception = assert_raises(ConfigError, valid_config, tron_config)
        assert_in(expected_msg, str(exception))

    def test_invalid_node_name(self):
        test_config = dict(
            jobs=[
                dict(
                    name='test_job0',
                    node='unknown_node',
                    schedule='interval 20s',
                    actions=[dict(name='action', command='cmd')]
                )
            ],
            **BASE_CONFIG
        )

        expected_msg = "Unknown node name unknown_node at config.jobs.Job.test_job0.node"
        exception = assert_raises(
            ConfigError,
            valid_config,
            test_config,
        )
        assert_equal(expected_msg, str(exception))

    def test_invalid_nested_node_pools(self):
        test_config = dict(
            nodes=[
                dict(name='node0', hostname='node0'),
                dict(name='node1', hostname='node1')
            ],
            node_pools=[
                dict(name='pool0', nodes=['node1']),
                dict(name='pool1', nodes=['node0', 'pool0'])
            ],
            jobs=[
                dict(
                    name='test_job0',
                    node='pool1',
                    schedule='interval 20s',
                    actions=[dict(name='action', command='cmd')]
                )
            ]
        )

        expected_msg = "NodePool pool1 contains other NodePools: pool0"
        exception = assert_raises(
            ConfigError,
            valid_config,
            test_config,
        )
        assert_in(expected_msg, str(exception))

    def test_invalid_node_pool_config(self):
        test_config = dict(
            nodes=[
                dict(name='node0', hostname='node0'),
                dict(name='node1', hostname='node1')
            ],
            node_pools=[
                dict(name='pool0', hostname=['node1']),
                dict(name='pool1', nodes=['node0', 'pool0'])
            ],
            jobs=[
                dict(
                    name='test_job0',
                    node='pool1',
                    schedule='interval 20s',
                    actions=[dict(name='action', command='cmd')]
                )
            ]
        )

        expected_msg = "NodePool pool0 is missing options"
        exception = assert_raises(
            ConfigError,
            valid_config,
            test_config,
        )
        assert_in(expected_msg, str(exception))

    def test_invalid_named_update(self):
        test_config = dict(bozray=None)
        expected_message = "Unknown keys in NamedConfigFragment : bozray"
        exception = assert_raises(
            ConfigError,
            validate_fragment,
            'foo',
            test_config,
        )
        assert_in(expected_message, str(exception))


class ValidateJobsTestCase(TestCase):
    def test_valid_jobs_success(self):
        test_config = dict(
            jobs=[
                dict(
                    name="test_job0",
                    node='node0',
                    schedule="interval 20s",
                    expected_runtime="20m",
                    actions=[
                        dict(
                            name="action",
                            command="command",
                            expected_runtime="20m"
                        ),
                        dict(
                            name="action_mesos",
                            command="command",
                            executor='mesos',
                            cpus=4,
                            mem=300,
                            constraints=[
                                dict(
                                    attribute='pool',
                                    operator='LIKE',
                                    value='default'
                                )
                            ],
                            docker_image='my_container:latest',
                            docker_parameters=[
                                dict(key='label', value='labelA'),
                                dict(key='label', value='labelB')
                            ],
                            env=dict(USER='batch'),
                            extra_volumes=[
                                dict(
                                    container_path='/tmp',
                                    host_path='/home/tmp',
                                    mode='RO'
                                )
                            ],
                            mesos_address='http://my-mesos-master.com'
                        )
                    ],
                    cleanup_action=dict(command="command")
                )
            ],
            **BASE_CONFIG
        )

        expected_jobs = FrozenDict({
            'MASTER.test_job0':
                make_job(
                    name='MASTER.test_job0',
                    schedule=ConfigIntervalScheduler(
                        timedelta=datetime.timedelta(0, 20),
                        jitter=None,
                    ),
                    actions=FrozenDict({
                        'action':
                            make_action(
                                expected_runtime=datetime.timedelta(0, 1200),
                            ),
                        'action_mesos':
                            make_action(
                                name='action_mesos',
                                executor='mesos',
                                cpus=4.0,
                                mem=300.0,
                                constraints=(
                                    schema.ConfigConstraint(
                                        attribute='pool',
                                        operator='LIKE',
                                        value='default',
                                    ),
                                ),
                                docker_image='my_container:latest',
                                docker_parameters=(
                                    schema.ConfigParameter(
                                        key='label',
                                        value='labelA',
                                    ),
                                    schema.ConfigParameter(
                                        key='label',
                                        value='labelB',
                                    ),
                                ),
                                env={'USER': 'batch'},
                                extra_volumes=(
                                    schema.ConfigVolume(
                                        container_path='/tmp',
                                        host_path='/home/tmp',
                                        mode='RO',
                                    ),
                                ),
                                mesos_address='http://my-mesos-master.com',
                                expected_runtime=datetime.timedelta(hours=24),
                            ),
                    }),
                    expected_runtime=datetime.timedelta(0, 1200),
                ),
        })

        context = config_utils.ConfigContext(
            'config',
            ['node0'],
            None,
            MASTER_NAMESPACE,
        )
        config_parse.validate_jobs(test_config, context)
        assert_equal(expected_jobs, test_config['jobs'])


class ValidMesosActionTestCase(TestCase):
    def test_missing_docker_image(self):
        config = dict(
            name='test_missing',
            command='echo hello',
            executor=schema.ExecutorTypes.mesos,
            cpus=0.2,
            mem=150,
            mesos_address='http://hello.org',
        )
        assert_raises(
            ConfigError,
            config_parse.valid_action,
            config,
            NullConfigContext,
        )

    def test_cleanup_missing_docker_image(self):
        config = dict(
            command='echo hello',
            executor=schema.ExecutorTypes.mesos,
            cpus=0.2,
            mem=150,
            mesos_address='http://hello.org',
        )
        assert_raises(
            ConfigError,
            config_parse.valid_action,
            config,
            NullConfigContext,
        )


class ValidCleanupActionNameTestCase(TestCase):
    def test_valid_cleanup_action_name_pass(self):
        name = valid_cleanup_action_name(CLEANUP_ACTION_NAME, None)
        assert_equal(CLEANUP_ACTION_NAME, name)

    def test_valid_cleanup_action_name_fail(self):
        assert_raises(
            ConfigError,
            valid_cleanup_action_name,
            'other',
            NullConfigContext,
        )


class ValidOutputStreamDirTestCase(TestCase):
    @setup
    def setup_dir(self):
        self.dir = tempfile.mkdtemp()

    @teardown
    def teardown_dir(self):
        shutil.rmtree(self.dir)

    def test_valid_dir(self):
        path = valid_output_stream_dir(self.dir, NullConfigContext)
        assert_equal(self.dir, path)

    def test_missing_dir(self):
        exception = assert_raises(
            ConfigError,
            valid_output_stream_dir,
            'bogus-dir',
            NullConfigContext,
        )
        assert_in("is not a directory", str(exception))

    # TODO: docker tests run as root so everything is writeable
    # def test_no_ro_dir(self):
    #     os.chmod(self.dir, stat.S_IRUSR)
    #     exception = assert_raises(
    #         ConfigError,
    #         valid_output_stream_dir, self.dir, NullConfigContext,
    #     )
    #     assert_in("is not writable", str(exception))

    def test_missing_with_partial_context(self):
        dir = '/bogus/path/does/not/exist'
        context = config_utils.PartialConfigContext('path', 'MASTER')
        path = config_parse.valid_output_stream_dir(dir, context)
        assert_equal(path, dir)


class BuildFormatStringValidatorTestCase(TestCase):
    @setup
    def setup_keys(self):
        self.context = dict.fromkeys(['one', 'seven', 'stars'])
        self.validator = build_format_string_validator(self.context)

    def test_validator_passes(self):
        template = "The %(one)s thing I %(seven)s is %(stars)s"
        assert self.validator(template, NullConfigContext)

    def test_validator_error(self):
        template = "The %(one)s thing I %(seven)s is %(unknown)s"
        exception = assert_raises(
            ConfigError,
            self.validator,
            template,
            NullConfigContext,
        )
        assert_in("Unknown context variable", str(exception))

    def test_validator_passes_with_context(self):
        template = "The %(one)s thing I %(seven)s is %(mars)s"
        context = config_utils.ConfigContext(
            None,
            None,
            {'mars': 'ok'},
            None,
        )
        assert self.validator(template, context)


class ValidateConfigMappingTestCase(TestCase):
    config = dict(**BASE_CONFIG, command_context=dict(some_var="The string"))

    def test_validate_config_mapping_missing_master(self):
        config_mapping = {'other': mock.Mock()}
        seq = config_parse.validate_config_mapping(config_mapping)
        exception = assert_raises(ConfigError, list, seq)
        assert_in('requires a MASTER namespace', str(exception))

    def test_validate_config_mapping(self):
        master_config = self.config
        other_config = NamedConfigTestCase.config
        config_mapping = {
            'other': other_config,
            MASTER_NAMESPACE: master_config,
        }
        result = list(config_parse.validate_config_mapping(config_mapping))
        assert_equal(len(result), 2)
        assert_equal(result[0][0], MASTER_NAMESPACE)
        assert_equal(result[1][0], 'other')


class ConfigContainerTestCase(TestCase):
    config = BASE_CONFIG

    @setup
    def setup_container(self):
        other_config = NamedConfigTestCase.config
        self.config_mapping = {
            MASTER_NAMESPACE: valid_config(self.config),
            'other': validate_fragment('other', other_config),
        }
        self.container = config_parse.ConfigContainer(self.config_mapping)

    def test_create(self):
        config_mapping = {
            MASTER_NAMESPACE: self.config,
            'other': NamedConfigTestCase.config,
        }

        container = config_parse.ConfigContainer.create(config_mapping)
        assert_equal(set(container.configs.keys()), {'MASTER', 'other'})

    def test_create_missing_master(self):
        config_mapping = {'other': mock.Mock()}
        assert_raises(
            ConfigError,
            config_parse.ConfigContainer.create,
            config_mapping,
        )

    def test_get_job_names(self):
        job_names = self.container.get_job_names()
        expected = [
            'test_job1',
            'test_job0',
            'test_job3',
            'test_job2',
            'test_job4',
            'test_job_mesos',
        ]
        assert_equal(set(job_names), set(expected))

    def test_get_jobs(self):
        expected = [
            'test_job1',
            'test_job0',
            'test_job3',
            'test_job2',
            'test_job4',
            'test_job_mesos',
        ]
        assert_equal(set(expected), set(self.container.get_jobs().keys()))

    def test_get_node_names(self):
        node_names = self.container.get_node_names()
        expected = {'node0', 'node1', 'NodePool'}
        assert_equal(node_names, expected)


class ValidateSSHOptionsTestCase(TestCase):
    @setup
    def setup_context(self):
        self.context = config_utils.NullConfigContext
        self.config = {'agent': True, 'identities': []}

    @mock.patch.dict('tron.config.config_parse.os.environ')
    def test_post_validation_failed(self):
        if 'SSH_AUTH_SOCK' in os.environ:
            del os.environ['SSH_AUTH_SOCK']
        assert_raises(
            ConfigError,
            config_parse.valid_ssh_options.validate,
            self.config,
            self.context,
        )

    @mock.patch.dict('tron.config.config_parse.os.environ')
    def test_post_validation_success(self):
        os.environ['SSH_AUTH_SOCK'] = 'something'
        config = config_parse.valid_ssh_options.validate(
            self.config,
            self.context,
        )
        assert_equal(config.agent, True)


class ValidateIdentityFileTestCase(TestCase):
    @setup
    def setup_context(self):
        self.context = config_utils.NullConfigContext
        self.private_file = tempfile.NamedTemporaryFile()

    def test_valid_identity_file_missing_private_key(self):
        exception = assert_raises(
            ConfigError,
            config_parse.valid_identity_file,
            '/file/not/exist',
            self.context,
        )
        assert_in("Private key file", str(exception))

    def test_valid_identity_files_missing_public_key(self):
        filename = self.private_file.name
        exception = assert_raises(
            ConfigError,
            config_parse.valid_identity_file,
            filename,
            self.context,
        )
        assert_in("Public key file", str(exception))

    def test_valid_identity_files_valid(self):
        filename = self.private_file.name
        fh_private = open(filename + '.pub', 'w')
        try:
            config = config_parse.valid_identity_file(filename, self.context)
        finally:
            fh_private.close()
            os.unlink(fh_private.name)
        assert_equal(config, filename)

    def test_valid_identity_files_missing_with_partial_context(self):
        path = '/bogus/file/does/not/exist'
        context = config_utils.PartialConfigContext('path', 'MASTER')
        file_path = config_parse.valid_identity_file(path, context)
        assert_equal(path, file_path)


class ValidKnownHostsFileTestCase(TestCase):
    @setup
    def setup_context(self):
        self.context = config_utils.NullConfigContext
        self.known_hosts_file = tempfile.NamedTemporaryFile()

    def test_valid_known_hosts_file_exists(self):
        filename = config_parse.valid_known_hosts_file(
            self.known_hosts_file.name,
            self.context,
        )
        assert_equal(filename, self.known_hosts_file.name)

    def test_valid_known_hosts_file_missing(self):
        exception = assert_raises(
            ConfigError,
            config_parse.valid_known_hosts_file,
            '/bogus/path',
            self.context,
        )
        assert_in('Known hosts file /bogus/path', str(exception))

    def test_valid_known_hosts_file_missing_partial_context(self):
        context = config_utils.PartialConfigContext
        expected = '/bogus/does/not/exist'
        filename = config_parse.valid_known_hosts_file(
            expected,
            context,
        )
        assert_equal(filename, expected)


if __name__ == '__main__':
    run()<|MERGE_RESOLUTION|>--- conflicted
+++ resolved
@@ -93,7 +93,6 @@
                 nodes=('node0', 'node1'),
                 name='NodePool',
             ),
-<<<<<<< HEAD
     })
 
 
@@ -170,85 +169,6 @@
                         make_action(
                             requires=('action1', ),
                             expected_runtime=datetime.timedelta(0, 7200)
-=======
-            notification_options=None,
-            time_zone=pytz.timezone("EST"),
-            state_persistence=config_parse.DEFAULT_STATE_PERSISTENCE,
-            mesos_options=schema.ConfigMesos(enabled=False),
-            nodes=FrozenDict({
-                'node0':
-                    schema.ConfigNode(
-                        name='node0',
-                        username='foo',
-                        hostname='node0',
-                        port=22,
-                    ),
-                'node1':
-                    schema.ConfigNode(
-                        name='node1',
-                        username='foo',
-                        hostname='node1',
-                        port=22,
-                    ),
-            }),
-            node_pools=FrozenDict({
-                'nodePool':
-                    schema.ConfigNodePool(
-                        nodes=('node0', 'node1'),
-                        name='nodePool',
-                    ),
-            }),
-            jobs=FrozenDict({
-                'MASTER.test_job0':
-                    schema.ConfigJob(
-                        name='MASTER.test_job0',
-                        namespace='MASTER',
-                        node='node0',
-                        monitoring={},
-                        schedule=ConfigIntervalScheduler(
-                            timedelta=datetime.timedelta(0, 20),
-                            jitter=None,
-                        ),
-                        actions=FrozenDict({
-                            'action0_0':
-                                schema.ConfigAction(
-                                    name='action0_0',
-                                    command='test_command0.0',
-                                    executor='ssh',
-                                    requires=(),
-                                    expected_runtime=datetime.timedelta(1),
-                                ),
-                        }),
-                        queueing=True,
-                        run_limit=50,
-                        all_nodes=False,
-                        cleanup_action=schema.ConfigCleanupAction(
-                            name='cleanup',
-                            command='test_command0.1',
-                            executor='ssh',
-                            expected_runtime=datetime.timedelta(1),
-                        ),
-                        enabled=True,
-                        max_runtime=None,
-                        allow_overlap=False,
-                        time_zone=None,
-                        expected_runtime=datetime.timedelta(1),
-                    ),
-                'MASTER.test_job1':
-                    schema.ConfigJob(
-                        name='MASTER.test_job1',
-                        namespace='MASTER',
-                        node='node0',
-                        enabled=True,
-                        monitoring={},
-                        schedule=schedule_parse.ConfigDailyScheduler(
-                            days={1, 3, 5},
-                            hour=0,
-                            minute=30,
-                            second=0,
-                            original="00:30:00 MWF",
-                            jitter=None,
->>>>>>> 8665676c
                         ),
                     'action1':
                         make_action(
@@ -354,6 +274,7 @@
     nodes=None,
     node_pools=None,
     jobs=None,
+    mesos_options=None,
 ):
     return schema.TronConfig(
         action_runner=action_runner or FrozenDict(),
@@ -367,6 +288,7 @@
         nodes=nodes or make_nodes(),
         node_pools=node_pools or make_node_pools(),
         jobs=jobs or make_master_jobs(),
+        mesos_options=mesos_options or schema.ConfigMesos(enabled=False),
     )
 
 
