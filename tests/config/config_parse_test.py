--- conflicted
+++ resolved
@@ -401,7 +401,7 @@
         expected = make_tron_config()
 
         test_config = valid_config(self.config)
-<<<<<<< HEAD
+
         assert test_config.command_context == expected.command_context
         assert test_config.ssh_options == expected.ssh_options
         assert test_config.mesos_options == expected.mesos_options
@@ -409,13 +409,6 @@
         assert test_config.time_zone == expected.time_zone
         assert test_config.nodes == expected.nodes
         assert test_config.node_pools == expected.node_pools
-=======
-        assert_equal(test_config.command_context, expected.command_context)
-        assert_equal(test_config.ssh_options, expected.ssh_options)
-        assert_equal(test_config.time_zone, expected.time_zone)
-        assert_equal(test_config.nodes, expected.nodes)
-        assert_equal(test_config.node_pools, expected.node_pools)
->>>>>>> c50d75b7
         for key in ['0', '1', '2', '3', '4', '_mesos']:
             job_name = f"MASTER.test_job{key}"
             assert job_name in test_config.jobs, f"{job_name} in test_config.jobs"
