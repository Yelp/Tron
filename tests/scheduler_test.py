--- conflicted
+++ resolved
@@ -396,11 +396,7 @@
     @setup_teardown
     def patch_time(self):
         with mock.patch(
-<<<<<<< HEAD
-            'tron.scheduler.timeutils.current_time'
-=======
             'tron.scheduler.timeutils.current_time',
->>>>>>> 6782b1ce
         ) as self.mock_now:
             self.mock_now.return_value = self.now
             yield
