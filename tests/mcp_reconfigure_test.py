--- conflicted
+++ resolved
@@ -43,11 +43,7 @@
                     dict(
                         name='action_unchanged',
                         command='command_unchanged',
-<<<<<<< HEAD
-                    )
-=======
-                    ),
->>>>>>> 6782b1ce
+                    ),
                 ],
             ),
             dict(
@@ -58,11 +54,7 @@
                     dict(
                         name='action_remove',
                         command='command_remove',
-<<<<<<< HEAD
-                    )
-=======
-                    ),
->>>>>>> 6782b1ce
+                    ),
                 ],
                 cleanup_action=dict(name='cleanup', command='doit'),
             ),
@@ -90,11 +82,7 @@
                     dict(
                         name='action_daily_change',
                         command='command',
-<<<<<<< HEAD
-                    )
-=======
-                    ),
->>>>>>> 6782b1ce
+                    ),
                 ],
             ),
             dict(
@@ -131,11 +119,7 @@
                     dict(
                         name='action_unchanged',
                         command='command_unchanged',
-<<<<<<< HEAD
-                    )
-=======
-                    ),
->>>>>>> 6782b1ce
+                    ),
                 ],
             ),
             dict(
@@ -157,11 +141,7 @@
                     dict(
                         name='action_daily_change',
                         command='command_changed',
-<<<<<<< HEAD
-                    )
-=======
-                    ),
->>>>>>> 6782b1ce
+                    ),
                 ],
             ),
             dict(
