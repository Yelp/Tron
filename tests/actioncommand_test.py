--- conflicted
+++ resolved
@@ -92,7 +92,12 @@
         self.ac.machine.state = self.ac.COMPLETE
         assert self.ac.is_complete, self.ac.machine.state
 
-<<<<<<< HEAD
+    def test_is_done(self):
+        self.ac.machine.state = self.ac.FAILSTART
+        assert self.ac.is_done, self.ac.machine.state
+        self.ac.machine.state = self.ac.COMPLETE
+        assert self.ac.is_done, self.ac.machine.state
+
 
 class CreateActionCommandFactoryFromConfigTestCase(TestCase):
 
@@ -123,11 +128,4 @@
         second = actioncommand.SimpleActionRunnerFactory('a', 'c')
         assert_not_equal(first, second)
         assert_not_equal(first, None)
-        assert_not_equal(first, actioncommand.NoActionRunnerFactory)
-=======
-    def test_is_done(self):
-        self.ac.machine.state = self.ac.FAILSTART
-        assert self.ac.is_done, self.ac.machine.state
-        self.ac.machine.state = self.ac.COMPLETE
-        assert self.ac.is_done, self.ac.machine.state
->>>>>>> ef6defb6
+        assert_not_equal(first, actioncommand.NoActionRunnerFactory)