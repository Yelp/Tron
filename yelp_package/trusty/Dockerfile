--- conflicted
+++ resolved
@@ -15,17 +15,9 @@
         gdebi-core \
         git \
         gcc \
-<<<<<<< HEAD
         gdebi-core \
-        git \
         help2man \
-=======
-        python-dev \
-        coffeescript \
         libdb5.3-dev \
-        libyaml-dev \
-        libssl-dev \
->>>>>>> cdac7e33
         libffi-dev \
         libgpgme11 \
         libssl-dev \
