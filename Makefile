--- conflicted
+++ resolved
@@ -7,13 +7,9 @@
 
 -usage:
 	@echo "make test - Run tests"
-<<<<<<< HEAD
-	@echo "make itest - Generate trusty package and run integration tests"
-=======
 	@echo "make deb_trusty - Generate trusty deb package"
 	@echo "make itest_trusty - Run tests and integration checks"
 	@echo "make _itest_trusty - Run only integration checks"
->>>>>>> 6a4fb7c6
 	@echo "make release - Prepare debian info for new release"
 	@echo "make clean - Get rid of scratch and byte files"
 	@echo "make dev - Get a local copy of trond running in debug mode in the foreground"
