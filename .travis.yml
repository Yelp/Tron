--- conflicted
+++ resolved
@@ -1,14 +1,9 @@
 ---
 language: python
 env:
-<<<<<<< HEAD
-  - TENV=py36
-  - TENV=itest
-=======
   - TARGET=tox_py27
   - TARGET=tox_py36
   - TARGET=debitest_trusty
->>>>>>> cdac7e33
 python:
   - 3.6
 
@@ -18,18 +13,6 @@
 install: pip install tox
 script: make $TARGET
 
-<<<<<<< HEAD
-=======
-matrix:
-  exclude:
-    - env: TARGET=tox_py36
-      python: 2.7
-    - env: TARGET=tox_py27
-      python: 3.6
-    - env: TARGET=debitest_trusty
-      python: 3.6
-
->>>>>>> cdac7e33
 deploy:
   - provider: pypi
     user: yelplabs
