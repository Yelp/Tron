--- conflicted
+++ resolved
@@ -1,11 +1,10 @@
-<<<<<<< HEAD
 tron (0.8.0.0) trusty; urgency=medium
 
   * 0.8.0.0 tagged with 'make release'
     Commit: remove duplicate ignore for debian/debhelper-build-stamp
 
  -- root <root@7a84f15cf87d>  Wed, 14 Mar 2018 11:14:08 +0000
-=======
+
 tron (0.7.8.2) trusty; urgency=medium
 
   * 0.7.8.2 tagged with 'make release'
@@ -13,7 +12,6 @@
     Fix validation of cleanup action
 
  -- root <root@bdc822939744>  Tue, 10 Apr 2018 11:52:29 +0000
->>>>>>> d27fde03
 
 tron (0.7.8.1) trusty; urgency=medium
 
