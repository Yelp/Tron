--- conflicted
+++ resolved
@@ -1,11 +1,10 @@
-<<<<<<< HEAD
 tron (0.8.0.0) trusty; urgency=medium
 
   * 0.8.0.0 tagged with 'make release'
     Commit: remove duplicate ignore for debian/debhelper-build-stamp
 
  -- root <root@7a84f15cf87d>  Wed, 14 Mar 2018 11:14:08 +0000
-=======
+
 tron (0.7.8.3) trusty; urgency=medium
 
   * 0.7.8.3 tagged with 'make release'
@@ -13,7 +12,6 @@
     things  Maybe decode all the things
 
  -- root <root@134c326c0301>  Thu, 12 Apr 2018 13:29:50 +0000
->>>>>>> 94b540fd
 
 tron (0.7.8.2) trusty; urgency=medium
 
