"""
 Daemonize trond.
"""
from __future__ import absolute_import
from __future__ import print_function
from __future__ import unicode_literals

import logging
import logging.config
import os
import signal

import daemon
import lockfile
import pkg_resources
import six
from twisted.internet import defer
<<<<<<< HEAD
=======
from twisted.internet import reactor
>>>>>>> ec4babac
from twisted.python import log as twisted_log

import tron
from tron.mesos import MesosClusterRepository
from tron.utils import flockfile

log = logging.getLogger(__name__)


class PIDFile(object):
    """Create and check for a PID file for the daemon."""

    def __init__(self, filename):
        self.lock = flockfile.FlockFile(filename)
        self.check_if_pidfile_exists()

    @property
    def filename(self):
        return self.lock.path

    def check_if_pidfile_exists(self):
        self.lock.acquire()

        try:
            with open(self.filename, 'r') as fh:
                pid = int(fh.read().strip())
        except (IOError, ValueError):
            pid = None

        if self.is_process_running(pid):
            self._try_unlock()
            raise SystemExit("Daemon running as %s" % pid)

        if pid:
            self._try_unlock()
            raise SystemExit(
                "A tron pidfile is already present at %s using PID %s. The existing pidfile must be removed before starting another tron daemon."
                % (
                    self.filename,
                    pid,
                ),
            )

    def is_process_running(self, pid):
        """Return True if the process is still running."""
        if not pid:
            return False
        try:
            os.kill(pid, 0)
            return True
        except OSError:
            return False

    def __enter__(self):
        print(os.getpid(), file=self.lock.file)
        self.lock.file.flush()

    def _try_unlock(self):
        try:
            self.lock.release()
        except lockfile.NotLocked:
            log.warning("Lockfile was already unlocked.")

    def __exit__(self, *args):
        self._try_unlock()
        try:
            os.unlink(self.filename)
        except OSError:
            log.warning("Failed to remove pidfile: %s" % self.filename)


def setup_logging(options):
    default = pkg_resources.resource_filename(tron.__name__, 'logging.conf')
    logfile = options.log_conf or default

    level = twist_level = None
    if options.verbose > 0:
        level = logging.INFO
        twist_level = logging.WARNING
    if options.verbose > 1:
        level = logging.DEBUG
        twist_level = logging.INFO
    if options.verbose > 2:
        twist_level = logging.DEBUG

    tron_logger = logging.getLogger('tron')
    twisted_logger = logging.getLogger('twisted')

    logging.config.fileConfig(logfile)
    if level is not None:
        tron_logger.setLevel(level)
    if twist_level is not None:
        twisted_logger.setLevel(twist_level)

    # Hookup twisted to standard logging
    twisted_log.PythonLoggingObserver().start()

    # Show stack traces for errors in twisted deferreds.
    if options.debug:
        defer.setDebugging(True)


class NoDaemonContext(object):
    """A mock DaemonContext for running trond without being a daemon."""

    def __init__(self, **kwargs):
        self.signal_map = kwargs.pop('signal_map', {})
        self.pidfile = kwargs.pop('pidfile', None)
        self.working_dir = kwargs.pop('working_directory', '.')
        self.signal_map[signal.SIGUSR1] = self._handle_debug

    def _handle_debug(self, *args):
        import ipdb
        ipdb.set_trace()

    def __enter__(self):
        for signum, handler in six.iteritems(self.signal_map):
            signal.signal(signum, handler)

        os.chdir(self.working_dir)
        if self.pidfile:
            self.pidfile.__enter__()

    def __exit__(self, exc_type, exc_val, exc_tb):
        if self.pidfile:
            self.pidfile.__exit__(exc_type, exc_val, exc_tb)

    def terminate(self, *args):
        pass


class TronDaemon(object):
    """Daemonize and run the tron daemon."""

    WAIT_SECONDS = 5

    def __init__(self, options):
        self.options = options
        self.mcp = None
        nodaemon = self.options.nodaemon
        context_class = NoDaemonContext if nodaemon else daemon.DaemonContext
        self.context = self._build_context(options, context_class)

    def _build_context(self, options, context_class):
        signal_map = {
            signal.SIGHUP: self._handle_reconfigure,
            signal.SIGINT: self._handle_graceful_shutdown,
            signal.SIGTERM: self._handle_shutdown,
        }
        pidfile = PIDFile(options.pid_file)
        return context_class(
            working_directory=options.working_dir,
            umask=0o022,
            pidfile=pidfile,
            signal_map=signal_map,
            files_preserve=[pidfile.lock.file],
        )

    def run(self):
        with self.context:
<<<<<<< HEAD
            from twisted.internet import reactor
            self.reactor = reactor
=======
>>>>>>> ec4babac
            setup_logging(self.options)
            self._run_mcp()
            self._run_www_api()
            self._run_reactor()

    def _run_www_api(self):
        # Local import required because of reactor import in server and www
        from tron.api import resource
        site = resource.TronSite.create(self.mcp, self.options.web_path)
        port = self.options.listen_port
        reactor.listenTCP(port, site, interface=self.options.listen_host)

    def _run_mcp(self):
        # Local import required because of reactor import in mcp
        from tron import mcp
        working_dir = self.options.working_dir
        config_path = self.options.config_path
        self.mcp = mcp.MasterControlProgram(working_dir, config_path)

        try:
            self.mcp.initial_setup()
        except Exception as e:
            msg = "Error in configuration %s: %s"
            log.exception(msg % (config_path, e))
            raise

    def _run_reactor(self):
        """Run the twisted reactor."""
        reactor.run()

    def _handle_shutdown(self, sig_num, stack_frame):
        log.info("Shutdown requested: sig %s" % sig_num)
        if self.mcp:
            self.mcp.shutdown()
        MesosClusterRepository.shutdown()
        reactor.stop()
        self.context.terminate(sig_num, stack_frame)

    def _handle_graceful_shutdown(self, sig_num, stack_frame):
        """Gracefully shutdown by waiting for Jobs to finish."""
        log.info("Graceful Shutdown requested: sig %s" % sig_num)
        if not self.mcp:
            self._handle_shutdown(sig_num, stack_frame)
            return
        self.mcp.graceful_shutdown()
        self._wait_for_jobs()

    def _wait_for_jobs(self):
        if self.mcp.jobs.is_shutdown:
            self._handle_shutdown(None, None)
            return

        log.info("Waiting for jobs to shutdown.")
        reactor.callLater(self.WAIT_SECONDS, self._wait_for_jobs)

    def _handle_reconfigure(self, _signal_number, _stack_frame):
        log.info("Reconfigure requested by SIGHUP.")
        reactor.callLater(0, self.mcp.reconfigure)<|MERGE_RESOLUTION|>--- conflicted
+++ resolved
@@ -15,10 +15,7 @@
 import pkg_resources
 import six
 from twisted.internet import defer
-<<<<<<< HEAD
-=======
 from twisted.internet import reactor
->>>>>>> ec4babac
 from twisted.python import log as twisted_log
 
 import tron
@@ -179,11 +176,6 @@
 
     def run(self):
         with self.context:
-<<<<<<< HEAD
-            from twisted.internet import reactor
-            self.reactor = reactor
-=======
->>>>>>> ec4babac
             setup_logging(self.options)
             self._run_mcp()
             self._run_www_api()
