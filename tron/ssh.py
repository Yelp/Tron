from __future__ import absolute_import
from __future__ import unicode_literals

import logging
import struct

from twisted.conch.client import default
from twisted.conch.ssh import channel
from twisted.conch.ssh import common
from twisted.conch.ssh import connection
from twisted.conch.ssh import keys
from twisted.conch.ssh import transport
from twisted.internet import defer
from twisted.python import failure

log = logging.getLogger('tron.ssh')


class Error(Exception):
    pass


class ChannelClosedEarlyError(Error):
    """Indicates the SSH Channel has closed before we were done handling the
    command"""
    pass


class SSHAuthOptions(object):
    """An options class which can be used by NoPasswordAuthClient. This supports
    the interface provided by: twisted.conch.client.options.ConchOptions.
    """

    def __init__(self, identitys, use_agent):
        self.use_agent = use_agent
        self.identitys = identitys

    @classmethod
    def from_config(cls, ssh_config):
        return cls(ssh_config.identities, ssh_config.agent)

    def __getitem__(self, item):
        if item != 'noagent':
            raise KeyError(item)
        return not self.use_agent

    def __eq__(self, other):
        return other and (
            self.use_agent == other.use_agent and
            self.identitys == other.identitys
        )

    def __ne__(self, other):
        return not self == other

    def __str__(self):
        context = self.__class__.__name__, self.identitys, self.use_agent
        return "%s(%s, %s)" % context


class NoPasswordAuthClient(default.SSHUserAuthClient):
    """Only support passwordless auth."""
    preferredOrder = ['publickey']
    auth_password = None
    auth_keyboard_interactive = None


class ClientTransport(transport.SSHClientTransport):

    connection_defer = None

    def __init__(self, username, options, expected_pub_key):
        self.username = username
        self.options = options
        self.expected_pub_key = expected_pub_key

    def verifyHostKey(self, public_key, fingerprint):
        if not self.expected_pub_key:
            return defer.succeed(1)

        if self.expected_pub_key == keys.Key.fromString(public_key):
            return defer.succeed(2)

        msg = "Public key mismatch got %s expected %s" % (
            fingerprint, self.expected_pub_key.fingerprint(),
        )
        log.error(msg)
        return defer.fail(ValueError(msg))

    def connectionSecure(self):
        conn = ClientConnection()
        # TODO: this should be initialized by the ClientConnection constructor
        conn.service_defer = defer.Deferred()
        # TODO: this should be initialized by the constructor
        self.connection_defer.callback(conn)

        auth_service = NoPasswordAuthClient(self.username, self.options, conn)
        self.requestService(auth_service)


class ClientConnection(connection.SSHConnection):

    service_start_defer = None
    service_stop_defer = None

    def serviceStarted(self):
        log.info("Service started")
        connection.SSHConnection.serviceStarted(self)
        if not self.service_stop_defer.called:
            self.service_start_defer.callback(self)

    def serviceStopped(self):
        log.info("Service stopped")
        connection.SSHConnection.serviceStopped(self)
        if not self.service_stop_defer.called:
            self.service_stop_defer.callback(self)

    def channelClosed(self, channel):
        if not channel.conn:
            log.warning("Channel %r failed to open", channel.id)
            # Channel has no connection, so we were still trying to open it The
            # normal error handling won't notify us since the channel never
            # successfully opened.
            channel.openFailed(None)

        connection.SSHConnection.channelClosed(self, channel)
        if channel.id in self.deferreds:
            del self.deferreds[channel.id]

    def ssh_CHANNEL_REQUEST(self, packet):
        """
        The other side is sending a request to a channel.  Payload::
            uint32  local channel number
            string  request name
            bool    want reply
            <request specific data>

        Handles missing local channel.
        """
        localChannel = struct.unpack('>L', packet[: 4])[0]
        if localChannel not in self.channels:
            requestType, _ = common.getNS(packet[4:])
            host = self.transport.transport.getPeer()
            msg = "Missing channel: %s, request_type: %s, host: %s"
            log.warn(msg, localChannel, requestType, host)
            return
        connection.SSHConnection.ssh_CHANNEL_REQUEST(self, packet)


class ExecChannel(channel.SSHChannel):

<<<<<<< HEAD
    name = 'session'.encode('utf-8')
=======
    name = b'session'
>>>>>>> b2e66d7c
    exit_defer = None
    start_defer = None

    command = None
    exit_status = None
    running = False

    def __init__(self, *args, **kwargs):
        channel.SSHChannel.__init__(self, *args, **kwargs)
        self.output_callbacks = []
        self.end_callbacks = []
        self.error_callbacks = []
        self.data = []

    def channelOpen(self, data):
        self.data = []
        self.running = True

        if self.start_defer:
            log.debug("Channel %s is open, calling deferred", self.id)
            self.start_defer.callback(self)

            self.command = self.command.encode('utf-8')

            req = self.conn.sendRequest(
<<<<<<< HEAD
                self, 'exec'.encode('utf-8'),
=======
                self, b'exec',
>>>>>>> b2e66d7c
                common.NS(self.command),
                wantReply=True,
            )
            req.addCallback(self._cbExecSendRequest)
        else:
            # A missing start defer means that we are no longer expected to do
            # anything when the channel opens It probably means we gave up on
            # this connection and failed the job, but later the channel opened
            # up correctly.
            log.warning("Channel open delayed, giving up and closing")
            self.loseConnection()

    def addOutputCallback(self, output_callback):
        self.output_callbacks.append(output_callback)

    def addErrorCallback(self, error_callback):
        self.error_callbacks.append(error_callback)

    def addEndCallback(self, end_callback):
        self.end_callbacks.append(end_callback)

    def openFailed(self, reason):
        log.error("Open failed due to %r", reason)
        if self.start_defer:
            self.start_defer.errback(self)

    def _cbExecSendRequest(self, ignored):
        self.conn.sendEOF(self)

    def request_exit_status(self, data):
        # exit status is a 32-bit unsigned int in network byte format
        status = struct.unpack_from(b'>L', data, 0)[0]

        log.debug("Received exit status request: %d", status)
        self.exit_status = status
        self.exit_defer.callback(self)
        self.running = False
        return True

    def dataReceived(self, data):
        self.data = [data]
        for callback in self.output_callbacks:
            callback(data)

    def extReceived(self, dataType, data):
        self.data = [data]
        for callback in self.error_callbacks:
            callback(data)

    def getStdout(self):
        return "".join(self.data)

    def closed(self):
        if (
            self.exit_status is None and
            self.running and
            self.exit_defer and
                not self.exit_defer.called
        ):
            log.warning(
                "Channel has been closed without receiving an exit"
                " status",
            )
            f = failure.Failure(exc_value=ChannelClosedEarlyError())
            self.exit_defer.errback(f)

        for callback in self.end_callbacks:
            callback()
        # TODO: this is triggered by loseConnection, we shouldn't need to call it
        # again here
        self.loseConnection()<|MERGE_RESOLUTION|>--- conflicted
+++ resolved
@@ -149,11 +149,7 @@
 
 class ExecChannel(channel.SSHChannel):
 
-<<<<<<< HEAD
-    name = 'session'.encode('utf-8')
-=======
     name = b'session'
->>>>>>> b2e66d7c
     exit_defer = None
     start_defer = None
 
@@ -179,11 +175,7 @@
             self.command = self.command.encode('utf-8')
 
             req = self.conn.sendRequest(
-<<<<<<< HEAD
-                self, 'exec'.encode('utf-8'),
-=======
                 self, b'exec',
->>>>>>> b2e66d7c
                 common.NS(self.command),
                 wantReply=True,
             )
