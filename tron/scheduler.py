--- conflicted
+++ resolved
@@ -162,12 +162,7 @@
     """The interval scheduler runs a job (to success) based on a configured
     interval.
     """
-<<<<<<< HEAD
-
-    queue_overlapping = False
-=======
     schedule_on_complete = False
->>>>>>> 5f6132de
 
     def __init__(self, interval=None):
         self.interval = interval
