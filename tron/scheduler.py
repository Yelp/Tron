"""
Tron schedulers

 A scheduler has a simple interface.

 class Scheduler(object):

    schedule_on_complete = <bool>

    def next_run_time(self, last_run_time):
        <returns datetime>


 next_run_time() should return a datetime which is the time the next job run
 will be run.

 schedule_on_complete is a bool that identifies if this scheduler should have
 jobs scheduled with the start_time of the previous run (False), or the
 end time of the previous run (False).
"""
from __future__ import absolute_import
from __future__ import unicode_literals

import datetime
import logging
import random

from pytz import AmbiguousTimeError
from pytz import NonExistentTimeError

from tron.config import schedule_parse
from tron.utils import timeutils
from tron.utils import trontimespec

log = logging.getLogger(__name__)


def scheduler_from_config(config, time_zone):
    """A factory for creating a scheduler from a configuration object."""
    if isinstance(config, schedule_parse.ConfigConstantScheduler):
        return ConstantScheduler()

    if isinstance(config, schedule_parse.ConfigIntervalScheduler):
        return IntervalScheduler(
            interval=config.timedelta,
            jitter=config.jitter,
            time_zone=time_zone,
        )

    if isinstance(config, schedule_parse.ConfigGrocScheduler):
        return GeneralScheduler(
            time_zone=time_zone,
            timestr=config.timestr or '00:00',
            ordinals=config.ordinals,
            monthdays=config.monthdays,
            months=config.months,
            weekdays=config.weekdays,
            name='groc',
            original=config.original,
            jitter=config.jitter,
        )

    if isinstance(config, schedule_parse.ConfigCronScheduler):
        return GeneralScheduler(
            time_zone=time_zone,
            minutes=config.minutes,
            hours=config.hours,
            monthdays=config.monthdays,
            months=config.months,
            weekdays=config.weekdays,
            ordinals=config.ordinals,
            seconds=[0],
            name='cron',
            original=config.original,
            jitter=config.jitter,
        )

    if isinstance(config, schedule_parse.ConfigDailyScheduler):
        return GeneralScheduler(
            hours=[config.hour],
            time_zone=time_zone,
            minutes=[config.minute],
            seconds=[config.second],
            weekdays=config.days,
            name='daily',
            original=config.original,
            jitter=config.jitter,
        )


class ConstantScheduler(object):
    """The constant scheduler schedules a new job immediately."""
    schedule_on_complete = True

    def next_run_time(self, _):
        return timeutils.current_time()

    def __str__(self):
        return self.get_name()

    def __eq__(self, other):
        return isinstance(other, ConstantScheduler)

    def __ne__(self, other):
        return not self == other

    def get_jitter(self):
        pass

    def get_name(self):
        return 'constant'

    def get_value(self):
        return ''


def get_jitter(time_delta):
    if not time_delta:
        return datetime.timedelta()
    seconds = timeutils.delta_total_seconds(time_delta)
    return datetime.timedelta(seconds=random.randint(-seconds, seconds))


def get_jitter_str(time_delta):
    if not time_delta:
        return ''
    return ' (+/- %s)' % time_delta


class GeneralScheduler(object):
    """Scheduler which uses a TimeSpecification.
    """
    schedule_on_complete = False

    def __init__(
        self,
        ordinals=None,
        weekdays=None,
        months=None,
        monthdays=None,
        timestr=None,
        minutes=None,
        hours=None,
        seconds=None,
        time_zone=None,
        name=None,
        original=None,
        jitter=None,
    ):
        """Parameters:
          timestr     - the time of day to run, as 'HH:MM'
          ordinals    - first, second, third &c, as a set of integers in 1..5 to
                        be used with "1st <weekday>", etc.
          monthdays   - set of integers to be used with "<month> 3rd", etc.
          months      - the months that this should run, as a set of integers in
                        1..12
          weekdays    - the days of the week that this should run, as a set of
                        integers, 0=Sunday, 6=Saturday
          timezone    - the optional timezone as a string for this specification.
                        Defaults to UTC - valid entries are things like
                        Australia/Victoria or PST8PDT.
        """
        self.time_zone = time_zone
        self.jitter = jitter
        self.name = name or 'daily'
        self.original = original or ''
        self.time_spec = trontimespec.TimeSpecification(
            ordinals=ordinals,
            weekdays=weekdays,
            months=months,
            monthdays=monthdays,
            timestr=timestr,
            hours=hours,
            minutes=minutes,
            seconds=seconds,
            timezone=time_zone.zone if time_zone else None,
        )

    def next_run_time(self, start_time):
        """Find the next time to run."""
        if not start_time:
            start_time = timeutils.current_time(tz=self.time_zone)
        elif self.time_zone:
            if start_time.tzinfo is None or start_time.tzinfo.utcoffset(
<<<<<<< HEAD
                start_time
=======
                start_time,
>>>>>>> 6782b1ce
            ) is None:
                # tz-naive start times need to be localized first to the requested
                # time zone.
                try:
                    start_time = self.time_zone.localize(
                        start_time,
                        is_dst=None,
                    )
                except AmbiguousTimeError:
                    # We are in the infamous 1 AM block which happens twice on
                    # fall-back. Pretend like it's the first time, every time.
                    start_time = self.time_zone.localize(
                        start_time,
                        is_dst=True,
                    )
                except NonExistentTimeError:
                    # We are in the infamous 2:xx AM block which does not
                    # exist. Pretend like it's the later time, every time.
                    start_time = self.time_zone.localize(
                        start_time,
                        is_dst=True,
                    )

        return self.time_spec.get_match(start_time) + get_jitter(self.jitter)

    def __str__(self):
        return '%s %s%s' % (
            self.name,
            self.original,
            get_jitter_str(self.jitter),
        )

    def __eq__(self, other):
        return hasattr(
<<<<<<< HEAD
            other, 'time_spec'
=======
            other,
            'time_spec',
>>>>>>> 6782b1ce
        ) and self.time_spec == other.time_spec

    def __ne__(self, other):
        return not self == other

    def get_jitter(self):
        return self.jitter

    def get_name(self):
        return self.name

    def get_value(self):
        return self.original


class IntervalScheduler(object):
    """The interval scheduler runs a job (to success) based on a configured
    interval.
    """
    schedule_on_complete = False

    def __init__(self, interval, jitter, time_zone):
        self.interval = interval
        self.jitter = jitter
        self.time_zone = time_zone

    def next_run_time(self, last_run_time, time_zone=None):
        last_run_time = last_run_time or timeutils.current_time(tz=time_zone)
        return last_run_time + self.interval + get_jitter(self.jitter)

    def __str__(self):
        return "%s %s%s" % (
            self.get_name(),
            self.interval,
            get_jitter_str(self.jitter),
        )

    def __eq__(self, other):
        return (
            isinstance(other, IntervalScheduler)
            and self.interval == other.interval
        )

    def __ne__(self, other):
        return not self == other

    def get_jitter(self):
        return self.jitter

    def get_name(self):
        return "interval"

    def get_value(self):
        return str(self.interval)<|MERGE_RESOLUTION|>--- conflicted
+++ resolved
@@ -182,11 +182,7 @@
             start_time = timeutils.current_time(tz=self.time_zone)
         elif self.time_zone:
             if start_time.tzinfo is None or start_time.tzinfo.utcoffset(
-<<<<<<< HEAD
-                start_time
-=======
                 start_time,
->>>>>>> 6782b1ce
             ) is None:
                 # tz-naive start times need to be localized first to the requested
                 # time zone.
@@ -221,12 +217,8 @@
 
     def __eq__(self, other):
         return hasattr(
-<<<<<<< HEAD
-            other, 'time_spec'
-=======
             other,
             'time_spec',
->>>>>>> 6782b1ce
         ) and self.time_spec == other.time_spec
 
     def __ne__(self, other):
