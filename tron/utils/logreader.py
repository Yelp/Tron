--- conflicted
+++ resolved
@@ -139,11 +139,7 @@
     if max_lines == USE_SRV_CONFIGS:
         config_watcher = get_config_watcher()
         config_watcher.reload_if_changed()
-<<<<<<< HEAD
-        max_lines = staticconf.read("logging.max_lines_to_display", namespace=NAMESPACE)  # type: ignore[attr-defined] # TODO: why can't mypy see that read() exists?
-=======
         max_lines = staticconf.read("logging.max_lines_to_display", namespace=NAMESPACE)  # type: ignore[attr-defined]  # TODO: why can't mypy see that read() exists?
->>>>>>> 045b9451
 
     try:
         superregion = get_superregion()
