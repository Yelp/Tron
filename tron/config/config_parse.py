"""
Parse a dictionary structure and return an immutable structure that
contain a validated configuration.
"""
from __future__ import absolute_import
from __future__ import unicode_literals

import datetime
import getpass
import itertools
import logging
import os

import pytz
import six
from six import string_types
from task_processing.plugins.mesos.constraints import OPERATORS

from tron import command_context
from tron.config import config_utils
from tron.config import ConfigError
from tron.config import schema
from tron.config.config_utils import build_dict_name_validator
from tron.config.config_utils import build_list_of_type_validator
from tron.config.config_utils import ConfigContext
from tron.config.config_utils import PartialConfigContext
from tron.config.config_utils import valid_bool
from tron.config.config_utils import valid_dict
from tron.config.config_utils import valid_identifier
from tron.config.config_utils import valid_int
from tron.config.config_utils import valid_name_identifier
from tron.config.config_utils import valid_string
from tron.config.config_utils import Validator
from tron.config.schedule_parse import valid_schedule
<<<<<<< HEAD
=======
from tron.config.schema import CLEANUP_ACTION_NAME
from tron.config.schema import ConfigAction
from tron.config.schema import ConfigCleanupAction
from tron.config.schema import ConfigConstraint
>>>>>>> ec4babac
from tron.config.schema import ConfigJob
from tron.config.schema import ConfigParameter
from tron.config.schema import ConfigSSHOptions
from tron.config.schema import ConfigState
from tron.config.schema import ConfigVolume
from tron.config.schema import MASTER_NAMESPACE
from tron.config.schema import NamedTronConfig
from tron.config.schema import NotificationOptions
from tron.config.schema import TronConfig
from tron.core.action import Action
from tron.core.action import ActionMap
from tron.utils.dicts import FrozenDict

log = logging.getLogger(__name__)


def build_format_string_validator(context_object):
    """Validate that a string does not contain any unexpected formatting keys.
        valid_keys - a sequence of strings
    """

    def validator(value, config_context):
        if config_context.partial:
            return valid_string(value, config_context)

        context = command_context.CommandContext(
            context_object,
            config_context.command_context,
        )

        try:
            value % context
            return value
        except (KeyError, ValueError) as e:
            error_msg = "Unknown context variable %s at %s: %s"
            raise ConfigError(error_msg % (e, config_context.path, value))

    return validator


def valid_output_stream_dir(output_dir, config_context):
    """Returns a valid string for the output directory, or raises ConfigError
    if the output_dir is not valid.
    """
    if not output_dir:
        return

    if config_context.partial:
        return output_dir

    valid_string(output_dir, config_context)
    if not os.path.isdir(output_dir):
        msg = "output_stream_dir '%s' is not a directory"
        raise ConfigError(msg % output_dir)

    if not os.access(output_dir, os.W_OK):
        raise ConfigError(
            "output_stream_dir '%s' is not writable" % output_dir,
        )

    return output_dir


def valid_identity_file(file_path, config_context):
    valid_string(file_path, config_context)

    if config_context.partial:
        return file_path

    file_path = os.path.expanduser(file_path)
    if not os.path.exists(file_path):
        raise ConfigError("Private key file %s doesn't exist" % file_path)

    public_key_path = file_path + '.pub'
    if not os.path.exists(public_key_path):
        raise ConfigError("Public key file %s doesn't exist" % public_key_path)
    return file_path


def valid_known_hosts_file(file_path, config_context):
    valid_string(file_path, config_context)

    if config_context.partial:
        return file_path

    file_path = os.path.expanduser(file_path)
    if not os.path.exists(file_path):
        raise ConfigError("Known hosts file %s doesn't exist" % file_path)
    return file_path


def valid_command_context(context, config_context):
    # context can be any dict.
    return FrozenDict(**valid_dict(context or {}, config_context))


def valid_time_zone(tz, config_context):
    if tz is None:
        return None
    valid_string(tz, config_context)
    try:
        return pytz.timezone(tz)
    except pytz.exceptions.UnknownTimeZoneError:
        raise ConfigError('%s is not a valid time zone' % tz)


def valid_node_name(value, config_context):
    valid_identifier(value, config_context)
    if not config_context.partial and value not in config_context.nodes:
        msg = "Unknown node name %s at %s"
        raise ConfigError(msg % (value, config_context.path))
    return value


class ValidateConstraint(Validator):
    config_class = ConfigConstraint
    validators = {
        'attribute': valid_string,
        'operator': config_utils.build_enum_validator(OPERATORS.keys()),
        'value': valid_string,
    }


valid_constraint = ValidateConstraint()


class ValidateDockerParameter(Validator):
    config_class = ConfigParameter
    validators = {
        'key': valid_string,
        'value': valid_string,
    }


valid_docker_parameter = ValidateDockerParameter()


class ValidateVolume(Validator):
    config_class = ConfigVolume
    validators = {
        'container_path': valid_string,
        'host_path': valid_string,
        'mode': config_utils.build_enum_validator(['RO', 'RW']),
    }


valid_volume = ValidateVolume()


class ValidateSSHOptions(Validator):
    """Validate SSH options."""
    config_class = ConfigSSHOptions
    optional = True
    defaults = {
        'agent': False,
        'identities': (),
        'known_hosts_file': None,
        'connect_timeout': 30,
        'idle_connection_timeout': 3600,
        'jitter_min_load': 4,
        'jitter_max_delay': 20,
        'jitter_load_factor': 1,
    }

    validators = {
        'agent':
            valid_bool,
        # TODO: move this config and validations outside master namespace
        # 'identities':               build_list_of_type_validator(
        #                                 valid_identity_file, allow_empty=True),
        'identities':
            build_list_of_type_validator(
                valid_string,
                allow_empty=True,
            ),
        # 'known_hosts_file':         valid_known_hosts_file,
        'known_hosts_file':
            valid_string,
        'connect_timeout':
            config_utils.valid_int,
        'idle_connection_timeout':
            config_utils.valid_int,
        'jitter_min_load':
            config_utils.valid_int,
        'jitter_max_delay':
            config_utils.valid_int,
        'jitter_load_factor':
            config_utils.valid_int,
    }

    def post_validation(self, valid_input, config_context):
        if config_context.partial:
            return

        if valid_input['agent'] and 'SSH_AUTH_SOCK' not in os.environ:
            raise ConfigError("No SSH Agent available ($SSH_AUTH_SOCK)")


valid_ssh_options = ValidateSSHOptions()


class ValidateNotificationOptions(Validator):
    """Validate notification options."""
    config_class = NotificationOptions
    optional = True


valid_notification_options = ValidateNotificationOptions()


class ValidateNode(Validator):
    config_class = schema.ConfigNode
    validators = {
        'name': config_utils.valid_identifier,
        'username': config_utils.valid_string,
        'hostname': config_utils.valid_string,
        'port': config_utils.valid_int,
    }

    defaults = {
        'port': 22,
        'username': getpass.getuser(),
    }

    def do_shortcut(self, node):
        """Nodes can be specified with just a hostname string."""
        if isinstance(node, string_types):
            return schema.ConfigNode(hostname=node, name=node, **self.defaults)

    def set_defaults(self, output_dict, config_context):
        super(ValidateNode, self).set_defaults(output_dict, config_context)
        output_dict.setdefault('name', output_dict['hostname'])


valid_node = ValidateNode()


class ValidateNodePool(Validator):
    config_class = schema.ConfigNodePool
    validators = {
        'name': valid_identifier,
        'nodes': build_list_of_type_validator(valid_identifier),
    }

    def cast(self, node_pool, _context):
        if isinstance(node_pool, list):
            node_pool = dict(nodes=node_pool)
        return node_pool

    def set_defaults(self, node_pool, _):
        node_pool.setdefault('name', '_'.join(node_pool['nodes']))


valid_node_pool = ValidateNodePool()

action_context = command_context.build_filled_context(
    command_context.JobContext,
    command_context.JobRunContext,
    command_context.ActionRunContext,
)


<<<<<<< HEAD
=======
def valid_mesos_action(action, config_context):
    required_keys = {'cpus', 'mem', 'docker_image', 'mesos_address'}
    if action.get('executor') == schema.ExecutorTypes.mesos:
        missing_keys = required_keys - set(action.keys())
        if missing_keys:
            raise ConfigError(
                'Mesos executor for action {id} is missing these required keys: {keys}'.
                format(
                    id=action['name'],
                    keys=missing_keys,
                ),
            )


class ValidateAction(Validator):
    """Validate an action."""
    config_class = ConfigAction

    defaults = {
        'node': None,
        'requires': (),
        'retries': None,
        'expected_runtime': datetime.timedelta(hours=24),
        'executor': schema.ExecutorTypes.ssh,
        'cpus': None,
        'mem': None,
        'constraints': None,
        'docker_image': None,
        'docker_parameters': None,
        'env': None,
        'extra_volumes': None,
        'mesos_address': None,
    }
    requires = build_list_of_type_validator(
        valid_action_name,
        allow_empty=True,
    )
    validators = {
        'name':
            valid_action_name,
        'command':
            build_format_string_validator(action_context),
        'node':
            valid_node_name,
        'requires':
            requires,
        'retries':
            valid_int,
        'expected_runtime':
            config_utils.valid_time_delta,
        'executor':
            config_utils.build_enum_validator(schema.ExecutorTypes),
        'cpus':
            valid_float,
        'mem':
            valid_float,
        'constraints':
            build_list_of_type_validator(valid_constraint, allow_empty=True),
        'docker_image':
            valid_string,
        'docker_parameters':
            build_list_of_type_validator(
                valid_docker_parameter, allow_empty=True
            ),
        'env':
            valid_dict,
        'extra_volumes':
            build_list_of_type_validator(valid_volume, allow_empty=True),
        'mesos_address':
            valid_string,
    }

    def post_validation(self, action, config_context):
        valid_mesos_action(action, config_context)


valid_action = ValidateAction()


def valid_cleanup_action_name(value, config_context):
    if value != CLEANUP_ACTION_NAME:
        msg = "Cleanup actions cannot have custom names %s.%s"
        raise ConfigError(msg % (config_context.path, value))
    return CLEANUP_ACTION_NAME


class ValidateCleanupAction(Validator):
    config_class = ConfigCleanupAction
    defaults = {
        'node': None,
        'name': CLEANUP_ACTION_NAME,
        'retries': None,
        'expected_runtime': datetime.timedelta(hours=24),
        'executor': schema.ExecutorTypes.ssh,
        'cpus': None,
        'mem': None,
        'constraints': None,
        'docker_image': None,
        'docker_parameters': None,
        'env': None,
        'extra_volumes': None,
        'mesos_address': None,
    }
    validators = {
        'name':
            valid_cleanup_action_name,
        'command':
            build_format_string_validator(action_context),
        'node':
            valid_node_name,
        'retries':
            valid_int,
        'expected_runtime':
            config_utils.valid_time_delta,
        'executor':
            config_utils.build_enum_validator(schema.ExecutorTypes),
        'cpus':
            valid_float,
        'mem':
            valid_float,
        'constraints':
            build_list_of_type_validator(valid_constraint, allow_empty=True),
        'docker_image':
            valid_string,
        'docker_parameters':
            build_list_of_type_validator(
                valid_docker_parameter, allow_empty=True
            ),
        'env':
            valid_dict,
        'extra_volumes':
            build_list_of_type_validator(valid_volume, allow_empty=True),
        'mesos_address':
            valid_string,
    }

    def post_validation(self, action, config_context):
        valid_mesos_action(action, config_context)


valid_cleanup_action = ValidateCleanupAction()


>>>>>>> ec4babac
class ValidateJob(Validator):
    """Validate jobs."""
    config_class = ConfigJob
    defaults = {
        'run_limit': 50,
        'all_nodes': False,
        'cleanup_action': None,
        'enabled': True,
        'queueing': True,
        'allow_overlap': False,
        'max_runtime': None,
        'monitoring': {},
        'time_zone': None,
        'expected_runtime': datetime.timedelta(hours=24),
    }

    validators = {
        'name': valid_name_identifier,
        'schedule': valid_schedule,
        'run_limit': valid_int,
        'all_nodes': valid_bool,
        'actions': ActionMap.from_config,
        'cleanup_action': Action.from_config,
        'node': valid_node_name,
        'queueing': valid_bool,
        'enabled': valid_bool,
        'allow_overlap': valid_bool,
        'max_runtime': config_utils.valid_time_delta,
        'monitoring': valid_dict,
        'time_zone': valid_time_zone,
        'expected_runtime': config_utils.valid_time_delta,
    }

    def cast(self, in_dict, config_context):
        in_dict['namespace'] = config_context.namespace
        return in_dict

    # TODO: extract common code to a util function
    def _validate_dependencies(
        self,
        job,
        actions,
        base_action,
        current_action=None,
        stack=None,
    ):
        """Check for circular or misspelled dependencies."""
        stack = stack or []
        current_action = current_action or base_action

        stack.append(current_action.name)
        for dep in current_action.requires:
            if dep == base_action.name and len(stack) > 0:
                msg = 'Circular dependency in job.%s: %s'
                raise ConfigError(msg % (job['name'], ' -> '.join(stack)))
            if dep not in actions:
                raise ConfigError(
                    'Action jobs.%s.%s has a dependency "%s"'
                    ' that is not in the same job!' %
                    (job['name'], current_action.name, dep),
                )
            self._validate_dependencies(
                job,
                actions,
                base_action,
                actions[dep],
                stack,
            )

        stack.pop()

    def post_validation(self, job, config_context):
        """Validate actions for the job."""
<<<<<<< HEAD
        if len(job['actions']) == 0:
            raise ConfigError(
                'Required non-empty list at {}.actions'.format(
                    config_context.path,
                ),
            )

        incomplete_paasta_actions = []

        def is_incomplete_paasta_action(action):
            return (
                action.executor == schema.ExecutorTypes.paasta
                and (action.service is None or action.deploy_group is None)
            )

=======
>>>>>>> ec4babac
        for _, action in six.iteritems(job['actions']):
            self._validate_dependencies(job, job['actions'], action)


valid_job = ValidateJob()


class ValidateActionRunner(Validator):
    config_class = schema.ConfigActionRunner
    optional = True
    defaults = {
        'runner_type': None,
        'remote_exec_path': '',
        'remote_status_path': '/tmp',
    }

    validators = {
        'runner_type':
            config_utils.build_enum_validator(schema.ActionRunnerTypes, ),
        'remote_status_path':
            valid_string,
        'remote_exec_path':
            valid_string,
    }


class ValidateStatePersistence(Validator):
    config_class = schema.ConfigState
    defaults = {
        'buffer_size': 1,
        'connection_details': None,
    }

    validators = {
        'name':
            valid_string,
        'store_type':
            config_utils.build_enum_validator(schema.StatePersistenceTypes, ),
        'connection_details':
            valid_string,
        'buffer_size':
            valid_int,
    }

    def post_validation(self, config, config_context):
        buffer_size = config.get('buffer_size')

        if buffer_size and buffer_size < 1:
            path = config_context.path
            raise ConfigError("%s buffer_size must be >= 1." % path)


valid_state_persistence = ValidateStatePersistence()


def validate_jobs(config, config_context):
    """Validate jobs"""
    valid_jobs = build_dict_name_validator(valid_job, allow_empty=True)
    validation = [('jobs', valid_jobs)]

    for config_name, valid in validation:
        child_context = config_context.build_child_context(config_name)
        config[config_name] = valid(config.get(config_name, []), child_context)

    fmt_string = 'Job names must be unique %s'
    config_utils.unique_names(fmt_string, config['jobs'])


DEFAULT_STATE_PERSISTENCE = ConfigState('tron_state', 'shelve', None, 1)
DEFAULT_NODE = ValidateNode().do_shortcut(node='localhost')


class ValidateConfig(Validator):
    """Given a parsed config file (should be only basic literals and
    containers), return an immutable, fully populated series of namedtuples and
    FrozenDicts with all defaults filled in, all valid values, and no unused
    values. Throws a ConfigError if any part of the input dict is invalid.
    """
    config_class = TronConfig
    defaults = {
        'action_runner': {},
        'output_stream_dir': None,
        'command_context': {},
        'ssh_options': ValidateSSHOptions.defaults,
        'notification_options': None,
        'time_zone': None,
        'state_persistence': DEFAULT_STATE_PERSISTENCE,
        'nodes': {
            'localhost': DEFAULT_NODE,
        },
        'node_pools': {},
        'jobs': (),
    }
    node_pools = build_dict_name_validator(valid_node_pool, allow_empty=True)
    nodes = build_dict_name_validator(valid_node, allow_empty=True)
    validators = {
        'action_runner': ValidateActionRunner(),
        'output_stream_dir': valid_output_stream_dir,
        'command_context': valid_command_context,
        'ssh_options': valid_ssh_options,
        'notification_options': valid_notification_options,
        'time_zone': valid_time_zone,
        'state_persistence': valid_state_persistence,
        'nodes': nodes,
        'node_pools': node_pools,
    }
    optional = False

    def validate_node_pool_nodes(self, config):
        """Validate that each node in a node_pool is in fact a node, and not
        another pool.
        """
        all_node_names = set(config['nodes'])
        for node_pool in six.itervalues(config['node_pools']):
            invalid_names = set(node_pool.nodes) - all_node_names
            if invalid_names:
                msg = "NodePool %s contains other NodePools: " % node_pool.name
                raise ConfigError(msg + ",".join(invalid_names))

    def post_validation(self, config, _):
        """Validate a non-named config."""
        node_names = config_utils.unique_names(
            'Node and NodePool names must be unique %s',
            config['nodes'],
            config.get('node_pools', []),
        )

        if config.get('node_pools'):
            self.validate_node_pool_nodes(config)

        config_context = ConfigContext(
            'config',
            node_names,
            config.get('command_context'),
            MASTER_NAMESPACE,
        )
        validate_jobs(config, config_context)


class ValidateNamedConfig(Validator):
    """A shorter validator for named configurations, which allow for
    jobs to be defined as configuration fragments that
    are, in turn, reconciled by Tron.
    """
    config_class = NamedTronConfig
    type_name = "NamedConfigFragment"
    defaults = {
        'jobs': (),
    }

    optional = False

    def post_validation(self, config, config_context):
        validate_jobs(config, config_context)


valid_config = ValidateConfig()
valid_named_config = ValidateNamedConfig()


def validate_fragment(name, fragment):
    """Validate a fragment with a partial context."""
    config_context = PartialConfigContext(name, name)
    if name == MASTER_NAMESPACE:
        return valid_config(fragment, config_context=config_context)
    return valid_named_config(fragment, config_context=config_context)


def get_nodes_from_master_namespace(master):
    return set(itertools.chain(master.nodes, master.node_pools))


def validate_config_mapping(config_mapping):
    if MASTER_NAMESPACE not in config_mapping:
        msg = "A config mapping requires a %s namespace"
        raise ConfigError(msg % MASTER_NAMESPACE)

    master = valid_config(config_mapping.pop(MASTER_NAMESPACE))
    nodes = get_nodes_from_master_namespace(master)
    yield MASTER_NAMESPACE, master

    for name, content in six.iteritems(config_mapping):
        context = ConfigContext(
            name,
            nodes,
            master.command_context,
            name,
        )
        yield name, valid_named_config(content, config_context=context)


class ConfigContainer(object):
    """A container around configuration fragments (and master)."""

    def __init__(self, config_mapping):
        self.configs = config_mapping

    def items(self):
        return six.iteritems(self.configs)

    @classmethod
    def create(cls, config_mapping):
        return cls(dict(validate_config_mapping(config_mapping)))

    # TODO: DRY with get_jobs()
    def get_job_names(self):
        job_names = []
        for config in six.itervalues(self.configs):
            job_names.extend(config.jobs)
        return job_names

    def get_jobs(self):
        return dict(
            itertools.chain.from_iterable(
                six.iteritems(config.jobs)
                for _, config in self.configs.items()
            ),
        )

    def get_master(self):
        return self.configs[MASTER_NAMESPACE]

    def get_node_names(self):
        return get_nodes_from_master_namespace(self.get_master())

    def __getitem__(self, name):
        return self.configs[name]

    def __contains__(self, name):
        return name in self.configs<|MERGE_RESOLUTION|>--- conflicted
+++ resolved
@@ -32,13 +32,7 @@
 from tron.config.config_utils import valid_string
 from tron.config.config_utils import Validator
 from tron.config.schedule_parse import valid_schedule
-<<<<<<< HEAD
-=======
-from tron.config.schema import CLEANUP_ACTION_NAME
-from tron.config.schema import ConfigAction
-from tron.config.schema import ConfigCleanupAction
 from tron.config.schema import ConfigConstraint
->>>>>>> ec4babac
 from tron.config.schema import ConfigJob
 from tron.config.schema import ConfigParameter
 from tron.config.schema import ConfigSSHOptions
@@ -301,8 +295,6 @@
 )
 
 
-<<<<<<< HEAD
-=======
 def valid_mesos_action(action, config_context):
     required_keys = {'cpus', 'mem', 'docker_image', 'mesos_address'}
     if action.get('executor') == schema.ExecutorTypes.mesos:
@@ -446,7 +438,6 @@
 valid_cleanup_action = ValidateCleanupAction()
 
 
->>>>>>> ec4babac
 class ValidateJob(Validator):
     """Validate jobs."""
     config_class = ConfigJob
@@ -520,7 +511,6 @@
 
     def post_validation(self, job, config_context):
         """Validate actions for the job."""
-<<<<<<< HEAD
         if len(job['actions']) == 0:
             raise ConfigError(
                 'Required non-empty list at {}.actions'.format(
@@ -536,8 +526,6 @@
                 and (action.service is None or action.deploy_group is None)
             )
 
-=======
->>>>>>> ec4babac
         for _, action in six.iteritems(job['actions']):
             self._validate_dependencies(job, job['actions'], action)
 
