"""
 Immutable config schema objects.
"""
from __future__ import absolute_import
from __future__ import unicode_literals

from collections import namedtuple

from tron.utils.collections import Enum

MASTER_NAMESPACE = "MASTER"

CLEANUP_ACTION_NAME = 'cleanup'


def config_object_factory(name, required=None, optional=None):
    """
    Creates a namedtuple which has two additional attributes:
        required_keys:
            all keys required to be set on this configuration object
        optional keys:
            optional keys for this configuration object

    The tuple is created from required + optional
    """
    required = required or []
    optional = optional or []

    config_class = namedtuple(name, required + optional)

    # make last len(optional) args actually optional
    config_class.__new__.__defaults__ = (None, ) * len(optional)
    config_class.required_keys = required
    config_class.optional_keys = optional

    return config_class


TronConfig = config_object_factory(
    name='TronConfig',
    optional=[
        'output_stream_dir',  # str
        'action_runner',  # ConfigActionRunner
        'state_persistence',  # ConfigState
        'command_context',  # FrozenDict of str
        'ssh_options',  # ConfigSSHOptions
        'notification_options',  # NotificationOptions or None
        'time_zone',  # pytz time zone
        'nodes',  # FrozenDict of ConfigNode
        'node_pools',  # FrozenDict of ConfigNodePool
        'jobs',  # FrozenDict of ConfigJob
    ],
)

NamedTronConfig = config_object_factory(
    name='NamedTronConfig',
    optional=[
        'jobs',  # FrozenDict of ConfigJob
    ],
)

NotificationOptions = config_object_factory(
    name='NotificationOptions',
    required=[
        'smtp_host',  # str
        'notification_addr',  # str
    ],
)

ConfigActionRunner = config_object_factory(
    'ConfigActionRunner',
    optional=['runner_type', 'remote_status_path', 'remote_exec_path'],
)

ConfigSSHOptions = config_object_factory(
    name='ConfigSSHOptions',
    optional=[
        'agent',
        'identities',
        'known_hosts_file',
        'connect_timeout',
        'idle_connection_timeout',
        'jitter_min_load',
        'jitter_max_delay',
        'jitter_load_factor',
    ],
)

ConfigNode = config_object_factory(
    name='ConfigNode',
    required=['hostname'],
    optional=['name', 'username', 'port'],
)

ConfigNodePool = config_object_factory('ConfigNodePool', ['nodes'], ['name'])

ConfigState = config_object_factory(
    name='ConfigState',
    required=[
        'name',
        'store_type',
    ],
    optional=[
        'connection_details',
        'buffer_size',
    ],
)

ConfigJob = config_object_factory(
    name='ConfigJob',
    required=[
        'name',  # str
        'node',  # str
        'schedule',  # Config*Scheduler
        'actions',  # FrozenDict of ConfigAction
        'namespace',  # str
    ],
    optional=[
        'monitoring',  # dict
        'queueing',  # bool
        'run_limit',  # int
        'all_nodes',  # bool
        'cleanup_action',  # ConfigAction
        'enabled',  # bool
        'allow_overlap',  # bool
        'max_runtime',  # datetime.Timedelta
        'time_zone',  # pytz time zone
        'expected_runtime',  # datetime.Timedelta
    ],
)

<<<<<<< HEAD
=======
ConfigAction = config_object_factory(
    name='ConfigAction',
    required=[
        'name',  # str
        'command',  # str
    ],
    optional=[
        'requires',  # tuple of str
        'node',  # str
        'retries',  # int
        'executor',  # str
        'cpus',  # float
        'mem',  # float
        'constraints',  # List of ConfigConstraint
        'docker_image',  # str
        'docker_parameters',  # List of ConfigParameter
        'env',  # dict
        'extra_volumes',  # List of ConfigVolume
        'mesos_address',  # str
        'expected_runtime',  # datetime.Timedelta
    ],
)

ConfigCleanupAction = config_object_factory(
    name='ConfigCleanupAction',
    required=[
        'command',  # str
    ],
    optional=[
        'name',  # str
        'node',  # str
        'retries',  # int
        'expected_runtime',  # datetime.Timedelta
        'executor',  # str
        'cpus',  # float
        'mem',  # float
        'constraints',  # List of ConfigConstraint
        'docker_image',  # str
        'docker_parameters',  # List of ConfigParameter
        'env',  # dict
        'extra_volumes',  # List of ConfigVolume
        'mesos_address',  # str
    ],
)

ConfigConstraint = config_object_factory(
    name='ConfigConstraint',
    required=[
        'attribute',
        'operator',
        'value',
    ],
    optional=[],
)

ConfigVolume = config_object_factory(
    name='ConfigVolume',
    required=[
        'container_path',
        'host_path',
        'mode',
    ],
    optional=[],
)

ConfigParameter = config_object_factory(
    name='ConfigParameter',
    required=[
        'key',
        'value',
    ],
    optional=[],
)

>>>>>>> ec4babac
StatePersistenceTypes = Enum.create('shelve', 'sql', 'yaml')

ExecutorTypes = Enum.create('ssh', 'mesos')

ActionRunnerTypes = Enum.create('none', 'subprocess')

VolumeModes = Enum.create('RO', 'RW')<|MERGE_RESOLUTION|>--- conflicted
+++ resolved
@@ -129,53 +129,6 @@
     ],
 )
 
-<<<<<<< HEAD
-=======
-ConfigAction = config_object_factory(
-    name='ConfigAction',
-    required=[
-        'name',  # str
-        'command',  # str
-    ],
-    optional=[
-        'requires',  # tuple of str
-        'node',  # str
-        'retries',  # int
-        'executor',  # str
-        'cpus',  # float
-        'mem',  # float
-        'constraints',  # List of ConfigConstraint
-        'docker_image',  # str
-        'docker_parameters',  # List of ConfigParameter
-        'env',  # dict
-        'extra_volumes',  # List of ConfigVolume
-        'mesos_address',  # str
-        'expected_runtime',  # datetime.Timedelta
-    ],
-)
-
-ConfigCleanupAction = config_object_factory(
-    name='ConfigCleanupAction',
-    required=[
-        'command',  # str
-    ],
-    optional=[
-        'name',  # str
-        'node',  # str
-        'retries',  # int
-        'expected_runtime',  # datetime.Timedelta
-        'executor',  # str
-        'cpus',  # float
-        'mem',  # float
-        'constraints',  # List of ConfigConstraint
-        'docker_image',  # str
-        'docker_parameters',  # List of ConfigParameter
-        'env',  # dict
-        'extra_volumes',  # List of ConfigVolume
-        'mesos_address',  # str
-    ],
-)
-
 ConfigConstraint = config_object_factory(
     name='ConfigConstraint',
     required=[
@@ -205,7 +158,6 @@
     optional=[],
 )
 
->>>>>>> ec4babac
 StatePersistenceTypes = Enum.create('shelve', 'sql', 'yaml')
 
 ExecutorTypes = Enum.create('ssh', 'mesos')
