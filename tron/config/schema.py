"""
 Immutable config schema objects.
"""
from __future__ import absolute_import
from __future__ import unicode_literals

from collections import namedtuple

from enum import Enum


MASTER_NAMESPACE = "MASTER"

CLEANUP_ACTION_NAME = 'cleanup'


def config_object_factory(name, required=None, optional=None):
    """
    Creates a namedtuple which has two additional attributes:
        required_keys:
            all keys required to be set on this configuration object
        optional keys:
            optional keys for this configuration object

    The tuple is created from required + optional
    """
    required = required or []
    optional = optional or []
    config_class = namedtuple(name, required + optional)
    config_class.required_keys = required
    config_class.optional_keys = optional
    return config_class


TronConfig = config_object_factory(
    name='TronConfig',
    optional=[
        'output_stream_dir',   # str
        'action_runner',       # ConfigActionRunner
        'state_persistence',   # ConfigState
        'command_context',     # FrozenDict of str
        'ssh_options',         # ConfigSSHOptions
        'notification_options',  # NotificationOptions or None
        'time_zone',           # pytz time zone
        'nodes',               # FrozenDict of ConfigNode
        'node_pools',          # FrozenDict of ConfigNodePool
        'jobs',                # FrozenDict of ConfigJob
        'clusters',            # tuple of str
    ],
)


NamedTronConfig = config_object_factory(
    name='NamedTronConfig',
    optional=[
        'jobs',                # FrozenDict of ConfigJob
    ],
)


NotificationOptions = config_object_factory(
    name='NotificationOptions',
    required=[
        'smtp_host',            # str
        'notification_addr',    # str
    ],
)


ConfigActionRunner = config_object_factory(
    'ConfigActionRunner',
    optional=['runner_type', 'remote_status_path', 'remote_exec_path'],
)


ConfigSSHOptions = config_object_factory(
    name='ConfigSSHOptions',
    optional=[
        'agent',
        'identities',
        'known_hosts_file',
        'connect_timeout',
        'idle_connection_timeout',
        'jitter_min_load',
        'jitter_max_delay',
        'jitter_load_factor',
    ],
)


ConfigNode = config_object_factory(
    name='ConfigNode',
    required=['hostname'],
    optional=['name', 'username', 'port'],
)


ConfigNodePool = config_object_factory('ConfigNodePool', ['nodes'], ['name'])


ConfigState = config_object_factory(
    name='ConfigState',
    required=[
        'name',
        'store_type',
    ],
    optional=[
        'connection_details',
        'buffer_size',
    ],
)


ConfigJob = config_object_factory(
    name='ConfigJob',
    required=[
        'name',                 # str
        'node',                 # str
        'schedule',             # Config*Scheduler
        'actions',              # FrozenDict of ConfigAction
        'namespace',            # str
    ],
    optional=[
        'monitoring',           # dict
        'queueing',             # bool
        'run_limit',            # int
        'all_nodes',            # bool
        'cleanup_action',       # ConfigAction
        'enabled',              # bool
        'allow_overlap',        # bool
        'max_runtime',          # datetime.Timedelta
        'time_zone',            # pytz time zone
        'service',              # str
        'deploy_group',         # str
    ],
)


ConfigAction = config_object_factory(
    name='ConfigAction',
    required=[
        'name',                 # str
        'command',              # str
    ],
    optional=[
        'requires',             # tuple of str
        'node',                 # str
        'executor',             # str
        'cluster',              # str
        'pool',                 # str
        'cpus',                 # float
        'mem',                  # float
        'service',              # str
        'deploy_group',         # str
    ],
)

ConfigCleanupAction = config_object_factory(
    name='ConfigCleanupAction',
    required=[
        'command',              # str
    ],
    optional=[
        'name',                 # str
        'node',                 # str
        'executor',             # str
        'cluster',              # str
        'pool',                 # str
        'cpus',                 # float
        'mem',                  # float
        'service',              # str
        'deploy_group',         # str
    ],
)


ConfigService = config_object_factory(
    name='ConfigService',
    required=[
        'name',                 # str
        'node',                 # str
        'pid_file',             # str
        'command',              # str
        'monitor_interval',     # float
        'namespace',            # str
    ],
    optional=[
        'restart_delay',        # float
        'monitor_retries',      # int
        'count',                # int
    ],
)


class StatePersistenceTypes(Enum):
    SHELVE = 'shelve'
    SQL = 'sql'
    YAML = 'yaml'


<<<<<<< HEAD
class ActionRunnerTypes(Enum):
    NONE = 'none'
    SUBPROCESS = 'subprocess'
=======
ExecutorTypes = Enum.create('ssh', 'paasta')


ActionRunnerTypes = Enum.create('none', 'subprocess')
>>>>>>> 92de268a
<|MERGE_RESOLUTION|>--- conflicted
+++ resolved
@@ -198,13 +198,7 @@
     YAML = 'yaml'
 
 
-<<<<<<< HEAD
-class ActionRunnerTypes(Enum):
-    NONE = 'none'
-    SUBPROCESS = 'subprocess'
-=======
 ExecutorTypes = Enum.create('ssh', 'paasta')
 
 
-ActionRunnerTypes = Enum.create('none', 'subprocess')
->>>>>>> 92de268a
+ActionRunnerTypes = Enum.create('none', 'subprocess')