--- conflicted
+++ resolved
@@ -128,57 +128,10 @@
         'time_zone',  # pytz time zone
         'service',  # str
         'deploy_group',  # str
-<<<<<<< HEAD
-    ],
-)
-
-=======
         'expected_runtime',  # datetime.Timedelta
     ],
 )
 
-ConfigAction = config_object_factory(
-    name='ConfigAction',
-    required=[
-        'name',  # str
-        'command',  # str
-    ],
-    optional=[
-        'requires',  # tuple of str
-        'node',  # str
-        'executor',  # str
-        'cluster',  # str
-        'pool',  # str
-        'cpus',  # float
-        'mem',  # float
-        'service',  # str
-        'deploy_group',  # str
-        'retries',  # int
-        'expected_runtime',  # datetime.Timedelta
-    ],
-)
-
-ConfigCleanupAction = config_object_factory(
-    name='ConfigCleanupAction',
-    required=[
-        'command',  # str
-    ],
-    optional=[
-        'name',  # str
-        'node',  # str
-        'executor',  # str
-        'cluster',  # str
-        'pool',  # str
-        'cpus',  # float
-        'mem',  # float
-        'service',  # str
-        'deploy_group',  # str
-        'retries',  # int
-        'expected_runtime',  # datetime.Timedelta
-    ],
-)
-
->>>>>>> 6782b1ce
 StatePersistenceTypes = Enum.create('shelve', 'sql', 'yaml')
 
 ExecutorTypes = Enum.create('ssh', 'paasta')
