--- conflicted
+++ resolved
@@ -192,13 +192,6 @@
         consume_dequeue(self.clear_subscription_queue, self.sync_clear_subscriptions)
         consume_dequeue(self.publish_queue, self.sync_publish)
 
-<<<<<<< HEAD
-        num_subs = 0
-        for _, subs in self.event_subscribers:
-            num_subs += len(subs)
-
-=======
->>>>>>> e68a6ec3
     def sync_publish(self, event):
         event = pickle.loads(pickle.dumps(event))
         event_id = event['id']
