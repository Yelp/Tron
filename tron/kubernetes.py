import logging
from logging import Logger
from typing import cast
from typing import Collection
from typing import Dict
from typing import List
from typing import Optional
from typing import Tuple
from typing import TYPE_CHECKING

from task_processing.interfaces.event import Event
from task_processing.plugins.kubernetes.task_config import KubernetesTaskConfig
from task_processing.runners.subscription import Subscription
from task_processing.task_processor import TaskProcessor
from twisted.internet.defer import Deferred
from twisted.internet.defer import logError

import tron.metrics as metrics
import tron.prom_metrics as prom_metrics
from tron import __version__
from tron.actioncommand import ActionCommand
from tron.config.schema import ConfigFieldSelectorSource
from tron.config.schema import ConfigKubernetes
from tron.config.schema import ConfigNodeAffinity
from tron.config.schema import ConfigProjectedSAVolume
from tron.config.schema import ConfigSecretSource
from tron.config.schema import ConfigSecretVolume
from tron.config.schema import ConfigVolume
from tron.serialize.filehandler import OutputStreamSerializer
from tron.utils import exitcode
from tron.utils.queue import PyDeferredQueue

if TYPE_CHECKING:
    from tron.serialize.runstate.statemanager import StateChangeWatcher

DEFAULT_POD_LAUNCH_TIMEOUT_S = 300  # arbitrary number, same as Mesos offer timeout of yore
DEFAULT_DISK_LIMIT = 1024.0  # arbitrary, same as what was chosen for Mesos-based Tronjobs

KUBERNETES_TASK_LOG_FORMAT = "%(asctime)s %(name)s %(levelname)s %(message)s"
KUBERNETES_TASK_OUTPUT_LOGGER = "tron.kubernetes.task_output"
KUBERNETES_TERMINAL_TYPES = {"finished", "failed", "killed"}
KUBERNETES_FAILURE_TYPES = {"failed", "killed"}
KUBERNETES_LOST_NODE_EXIT_CODES = {exitcode.EXIT_KUBERNETES_SPOT_INTERRUPTION, exitcode.EXIT_KUBERNETES_NODE_SCALEDOWN}

log = logging.getLogger(__name__)


def combine_volumes(
    defaults: Collection[ConfigVolume],
    overrides: Collection[ConfigVolume],
) -> List[ConfigVolume]:
    """Helper to reconcile lists of volume mounts.

    If any volumes have the same container path, the one in overrides wins.
    """
    result = {mount.container_path: mount for mount in defaults}
    for mount in overrides:
        result[mount.container_path] = mount
    return list(result.values())


class KubernetesTask(ActionCommand):
    def __init__(self, action_run_id: str, task_config: KubernetesTaskConfig, serializer=None):
        super().__init__(id=action_run_id, command=task_config.command, serializer=serializer)

        self.task_config = task_config

        self.log = self.get_event_logger()

        self.log.info(f"Kubernetes task {self.get_kubernetes_id()} created with config {self.get_config()}")

    def get_event_logger(self) -> Logger:
        """
        Get or create a logger for a the action run associated with this task.

        Used to make it easier to disambiguate what the log messages emitted
        for event handling and such belong to.
        """
        event_log = logging.getLogger(f"{__name__}.{self.id}")
        # Every time a task gets created, this function runs and will add
        # more stderr handlers to the logger, which results in duplicate log
        # output. We only want to add the stderr handler if the logger does not
        # have a handler yet.
        if not len(event_log.handlers):
            handler = logging.StreamHandler(self.stderr)
            handler.setFormatter(logging.Formatter(KUBERNETES_TASK_LOG_FORMAT))
            event_log.addHandler(handler)

        return event_log

    def report_resources(self, decrement: bool = False) -> None:
        """
        Update internal resource utilization statistics of all tronjobs running for this task's Tron master.
        """
        # TODO(TRON-1612): these should eventually be Prometheus metrics
        # these should be replaced with gauges in prometheus
        multiplier = -1 if decrement else 1
        # prometheus gauges
        prom_metrics.tron_cpu_gauge.inc(self.task_config.cpus * multiplier)
        prom_metrics.tron_memory_gauge.inc(self.task_config.memory * multiplier)
        prom_metrics.tron_disk_gauge.inc(self.task_config.disk * multiplier)

        metrics.count("tron.mesos.cpus", self.task_config.cpus * multiplier)
        metrics.count("tron.mesos.mem", self.task_config.memory * multiplier)
        metrics.count("tron.mesos.disk", self.task_config.disk * multiplier)

    def get_kubernetes_id(self) -> str:
        """
        Get the Kubernetes identifier representing this task.

        This will generally be of the form {pod_name}.{unique_suffix}
        """
        return self.task_config.pod_name

    def get_config(self) -> KubernetesTaskConfig:
        """
        Get the task_processing config used to create this task.
        """
        return self.task_config

    def log_event_info(self, event: Event) -> None:
        """
        Helper to log nice-to-have information (may fail).
        """
        k8s_type = getattr(event, "platform_type", None)
        # when Tron restarts, we'll get a number of events with an unfilled raw attribute
        # these are safe to skip since we'll already have printed out the hostname of the
        # box running the task corresponding to this event
        if k8s_type == "running" and event.raw:
            hostname = event.raw.get("spec", {}).get("nodeName", "UNKNOWN")
            self.log.info(f"Running on hostname: {hostname}")

    def handle_event(self, event: Event) -> None:
        """
        Transitions Tron's state machine for this task based on events from task_processing.
        """
        try:
            # we wrap this entire thing in a try-except as otherwise an error in
            # logging (which is useful, but not critical) will result in us not
            # processing an event at all (which is critical!)
            event_id = getattr(event, "task_id", None)
            if event_id != self.get_kubernetes_id():
                self.log.warning(
                    f"Event task id (id={event_id}) does not match current task id (id={self.get_kubernetes_id()}), ignoring.",
                )
                return

            k8s_type = getattr(event, "platform_type", None)
            self.log.info(f"Got event for task={event_id} (Kubernetes type={k8s_type}).")

            try:
                self.log_event_info(event=event)
            except Exception:
                self.log.exception(f"Unable to log event info for id={event_id}.")

            if k8s_type == "running":
                self.started()
            elif k8s_type in KUBERNETES_TERMINAL_TYPES:
                raw_object = getattr(event, "raw", {}) or {}
                pod_status = raw_object.get("status", {}) or {}
                container_statuses = pod_status.get("containerStatuses", []) or []
                exit_code = 0 if k8s_type == "finished" else exitcode.EXIT_KUBERNETES_ABNORMAL

                if len(container_statuses) > 1 or len(container_statuses) == 0:
                    # shouldn't happen right now, but who knows what future us will do :p
                    self.log.error(
                        "Got an event for a Pod with zero or multiple containers - not inspecting payload to verify success."
                    )
                    self.log.error(f"Event with >1 || 0 containers: {raw_object}")
                else:
                    main_container_statuses = container_statuses[0]
                    main_container_state = main_container_statuses.get("state", {}) or {}
                    main_container_last_state = main_container_statuses.get("lastState", {}) or {}

                    event_missing_state = not main_container_state
                    event_missing_previous_state = not main_container_last_state

                    # We are expecting this code to never be hit as we are expecting both state and last_state have values
                    # The else statement should handle the situation gracefully when either current/last state are missing
                    if event_missing_state and event_missing_previous_state:
                        self.log.error(
                            f"Got an event with missing state - assuming {'success' if exit_code==0 else 'failure'}."
                        )
                        self.log.error(f"Event with missing state: {raw_object}")
                    else:
                        state_termination_metadata = main_container_state.get("terminated", {}) or {}
                        last_state_termination_metadata = main_container_last_state.get("terminated", {}) or {}
                        if k8s_type == "finished":
                            # this is kinda wild: we're seeing that a kubelet will sometimes fail to start a container (usually
                            # due to what appear to be race conditons like those mentioned in
                            # https://github.com/kubernetes/kubernetes/issues/100047#issuecomment-797624208) and then decide that
                            # these Pods should be phase=Succeeded with an exit code of 0 - even though the container never actually
                            # started. So far, we've noticed that when this happens, the finished_at and reason fields will be None
                            # and thus we'll check for at least one of these conditions to detect an abnormal exit and actually "fail"
                            # the affected action
                            # NOTE: hopefully this won't change too drastically in future k8s upgrades without the actual problem (incorrect
                            # success) being fixed :p
                            if state_termination_metadata.get("exitCode") == 0 and (
                                state_termination_metadata.get("finishedAt") is None
                                and state_termination_metadata.get("reason") is None
                            ):
                                exit_code = exitcode.EXIT_KUBERNETES_ABNORMAL
                                self.log.warning("Container never started due to a Kubernetes/infra flake!")
                                self.log.warning(
                                    f"If automatic retries are not enabled, run `tronctl retry {self.id}` to retry."
                                )
                        elif k8s_type in KUBERNETES_FAILURE_TYPES:
                            # pod killed before it reached terminal state, assume node scaledown
                            if not (state_termination_metadata or last_state_termination_metadata):
                                self.log.warning("Container did not complete, likely due to scaling down a node.")
                                exit_code = exitcode.EXIT_KUBERNETES_NODE_SCALEDOWN

                            # Handling spot terminations
                            elif (
                                last_state_termination_metadata.get("exitCode") == 137
                                and last_state_termination_metadata.get("reason") == "ContainerStatusUnknown"
                            ):
                                exit_code = exitcode.EXIT_KUBERNETES_SPOT_INTERRUPTION
                                self.log.warning("Tronjob failed due to spot interruption.")
                            # Handling K8s scaling down a node
                            elif state_termination_metadata.get("exitCode") == 143 and (
                                state_termination_metadata.get("reason") == "Error"
                            ):
                                exit_code = exitcode.EXIT_KUBERNETES_NODE_SCALEDOWN
                                self.log.warning("Tronjob failed due to Kubernetes scaling down a node.")
                            else:
                                # Capture the real exit code
                                state_exit_code = state_termination_metadata.get("exitCode")
                                last_state_exit_code = last_state_termination_metadata.get("exitCode")
                                if state_exit_code:
                                    exit_code = state_exit_code
                                elif last_state_exit_code:
                                    exit_code = last_state_exit_code

                            if exit_code in KUBERNETES_LOST_NODE_EXIT_CODES:
                                self.log.warning(
                                    f"If automatic retries are not enabled, run `tronctl retry {self.id}` to retry."
                                )
                                self.log.warning(
                                    "If this action is idempotent, then please consider enabling automatic retries for your action. If your action is not idempotent, then please configure this action to run on the stable pool rather than the default."
                                )
                self.exited(exit_code)
            elif k8s_type == "lost":
                # Using 'lost' instead of 'unknown' for now until we are sure that before reconcile() is called,
                # the tasks inside task_metadata map are all UNKNOWN
                self.log.warning("Kubernetes does not know anything about this task, it is LOST")
                self.log.warning(
                    "This can happen for any number of reasons, and Tron can't know if the task ran or not at all!"
                )
                self.log.warning("If you want Tron to RUN it (again) anyway, retry it with:")
                self.log.warning(f"    tronctl retry {self.id}")
                self.log.warning("If you want Tron to NOT run it and consider it as a success, skip it with:")
                self.log.warning(f"    tronctl skip {self.id}")
                self.log.warning("If you want Tron to NOT run it and consider it as a failure, fail it with:")
                self.log.warning(f"    tronctl fail {self.id}")
                self.exited(exitcode.EXIT_KUBERNETES_TASK_LOST)
            else:
                self.log.info(
                    f"Did not handle unknown kubernetes event type: {event}",
                )

            if event.terminal:
                self.log.info("This Kubernetes event was terminal, ending this action")
                self.report_resources(decrement=True)

                exit_code = int(not getattr(event, "success", False))
                # Returns False if we've already exited normally above
                unexpected_error = self.exited(exit_code)
                if unexpected_error:
                    self.log.error("Unexpected failure, exiting")

                self.done()
        except Exception:
            self.log.exception(f"unable to handle an event for id={event_id} for event={str(event)}")


class KubernetesCluster:
    def __init__(
        self,
        kubeconfig_path: str,
        enabled: bool = True,
        default_volumes: Optional[List[ConfigVolume]] = None,
        pod_launch_timeout: Optional[int] = None,
<<<<<<< HEAD
        non_retryable_exit_codes: Optional[Tuple[int, ...]] = (),
=======
        watcher_kubeconfig_paths: Optional[List[str]] = None,
>>>>>>> d51984ef
    ):
        # general k8s config
        self.kubeconfig_path = kubeconfig_path
        self.enabled = enabled
        self.non_retryable_exit_codes = non_retryable_exit_codes
        self.default_volumes: Optional[List[ConfigVolume]] = default_volumes or []
        self.pod_launch_timeout = pod_launch_timeout or DEFAULT_POD_LAUNCH_TIMEOUT_S
        self.watcher_kubeconfig_paths = watcher_kubeconfig_paths or []
        # creating a task_proc executor has a couple steps:
        # * create a TaskProcessor
        # * load the desired plugin (in this case, the k8s one)
        # * and then actually create the executor (which we call a runner in tron)
        # this last step requires a bit of setup, which is why we don't do it in-line
        # in this constructor
        self.processor = TaskProcessor()
        self.processor.load_plugin(provider_module="task_processing.plugins.kubernetes")
        self.runner: Optional[Subscription] = None

        # queue to to use for tron<->task_proc communication - will hold k8s events seen
        # by task_processing and held for tron to process.
        self.queue = PyDeferredQueue()
        # this will hold the current event to process (retrieved from the PyDeferredQueue above)
        # which we will eventually wrap with some callbacks to actually process using the Twisted
        # reactor started as part of tron's startup process
        self.deferred: Optional[Deferred] = None

        # map from k8s pod names to the task that said pod corresponds to
        self.tasks: Dict[str, KubernetesTask] = {}

        # actually create the executor/runner, as mentioned above.
        self.connect()
        log.info("Tron connected to task_proc. task_proc will start scheduling now the jobs on k8s")

    def connect(self) -> None:
        """
        Starts running our Kubernetes task_processing.
        """
        self.runner = self.get_runner(kubeconfig_path=self.kubeconfig_path, queue=self.queue)
        self.handle_next_event()

    def get_runner(self, kubeconfig_path: str, queue: PyDeferredQueue) -> Optional[Subscription]:
        """
        Gets or creates an instance of our Kubernetes task_processing plugin.
        """
        if not self.enabled:
            log.info("Kubernetes usage is disabled, not creating a runner.")
            return None

        # TODO: Add a stopping/terminating state to the task_proc runner
        if self.runner is not None:
            log.info("Reusing previously created runner.")
            return self.runner

        try:
            # TODO(TRON-1701): we'll need to figure out a good way to support multiple clusters here
            # (with each cluster only using a single namespace for tron purposes)
            executor = self.processor.executor_from_config(
                provider="kubernetes",
                provider_config={
                    "namespace": "tron",
                    "version": __version__,
                    "kubeconfig_path": self.kubeconfig_path,
                    "watcher_kubeconfig_paths": self.watcher_kubeconfig_paths,
                    "task_configs": [task.get_config() for task in self.tasks.values()],
                },
            )

            return Subscription(executor, queue)
        except Exception:
            log.exception("Unhandled exception while attempting to instantiate k8s task_proc plugin")
            return None

    def handle_next_event(self, _=None) -> None:
        """
        Pops events off of the shared tron<->task_proc queue and processes them.

        We only expect two types of events:
        * control: events regarding how the task_proc plugin is running - handled directly
        * task: events regarding how the actual tasks/Pods we're running our doing - forwarded to KubernetesTask
        """
        if self.deferred is not None and not self.deferred.called:
            log.warning("Already have handlers waiting for next event in queue, not adding more")
            return

        self.deferred = self.queue.get()
        if self.deferred is None:
            log.warning("Unable to get a handler for next event in queue - this should never happen!")
            # TODO: figure out how to recover if we were unable to get a handler
            # Not adding a callback is very bad here as this means we will never handle future events
        # we want to process the event we just popped off the queue, but we also want
        # to form a sort of event loop, so we add two callbacks:
        # * one to actually deal with the event
        # * and another to grab the next event, in this way creating an event loop :)
        self.deferred.addCallback(self.process_event)  # type: ignore
        self.deferred.addCallback(self.handle_next_event)  # type: ignore

        # should an exception be thrown, these callbacks will be run instead
        self.deferred.addErrback(logError)  # type: ignore
        self.deferred.addErrback(self.handle_next_event)  # type: ignore

    def process_event(self, event: Event) -> None:
        """
        Central router for all events received from task_processing.
        """
        if event.kind == "control":
            self._handle_control_event(event)
        elif event.kind == "task":
            self._handle_task_event(event)
        else:
            log.warning(f"Unknown event type ({event.kind}): {event}")

    def _handle_control_event(self, event: Event) -> None:
        """
        Helper method to handle any control-plane events sent from task_processing.
        """
        message = getattr(event, "message", None)
        log.info(f"Processing a control event with message: {message}")

    def _handle_task_event(self, event: Event) -> None:
        """
        Helper method to correctly route task-related events to the appropiate task.
        """
        task_id = getattr(event, "task_id", None)
        if task_id is None:
            log.warning(f"Received a malformed event with no task_id: {event}")
            return

        if task_id not in self.tasks.keys():
            # NOTE: we don't log killed events for tasks we don't know about, as we do some slightly
            # funky things with these events: namely, we'll send our own synthetic killed event to
            # work around some weird k8s event behavior we've seen in the past where the coalesced
            # event that we get in the task_processing watch loop either doesn't have the correct state
            # or is missing entirely. This is a bit of a hack, I'm sorry :(
            # That said, without this we'd get somewhat annoying logspam in the tron logs whenever our
            # workaround logic runs but k8s sends the correct event faster than we can send our synthetic
            # one and the hackiness of this is somewhat removed by the `event.raw` check - that should only
            # exclude our synthetic event.
            if not (event.platform_type == "killed" and event.raw is None):
                log.warning(f"Got event for unknown task ({task_id} not in {self.tasks.keys()}): {event}")
            return

        task = self.tasks[task_id]
        task.handle_event(event)
        if task.is_done and event.task_id is not None:
            del self.tasks[event.task_id]

    def kill(self, task_id: str) -> bool:
        """
        Instructs task_processing to stop running a given task given a Pod name.
        """
        return self.runner.kill(task_id)  # type: ignore  # we need to add type annotation to task_proc

    def stop(self, fail_tasks: bool = False) -> None:
        """
        Stops the configured task_processing runner and optionally fails all currently running tasks.

        Will also clear the message queue and any unprocessed events.
        """
        if self.runner:
            self.runner.stop()

        # Clear message queue
        if self.deferred:
            self.deferred.cancel()
            self.deferred = None
        self.queue = PyDeferredQueue()

        if fail_tasks:
            # NOTE: we're turning this into a list on purpose: otherwise we're modifying the dict we're iterating over
            for key, task in list(self.tasks.items()):
                # set the task status to unknown
                task.exited(exit_status=None)
                del self.tasks[key]

    def set_enabled(self, is_enabled: bool) -> None:
        """
        Toggles use of the configured Kubernetes cluster.

        Will fail all running tasks if toggled off.
        """
        self.enabled = is_enabled
        if self.enabled:
            self.connect()
        else:
            self.stop(fail_tasks=True)

    def configure_tasks(self, default_volumes: Optional[List[ConfigVolume]]):
        self.default_volumes = default_volumes

    def create_task(
        self,
        action_run_id: str,
        serializer: OutputStreamSerializer,
        command: str,
        cpus: Optional[float],
        mem: Optional[float],
        disk: Optional[float],
        docker_image: str,
        env: Dict[str, str],
        secret_env: Dict[str, ConfigSecretSource],
        secret_volumes: Collection[ConfigSecretVolume],
        projected_sa_volumes: Collection[ConfigProjectedSAVolume],
        field_selector_env: Dict[str, ConfigFieldSelectorSource],
        volumes: Collection[ConfigVolume],
        cap_add: Collection[str],
        cap_drop: Collection[str],
        node_selectors: Dict[str, str],
        node_affinities: List[ConfigNodeAffinity],
        pod_labels: Dict[str, str],
        pod_annotations: Dict[str, str],
        service_account_name: Optional[str],
        ports: List[int],
        task_id: Optional[str] = None,
    ) -> Optional[KubernetesTask]:
        """
        Given the execution parameters for a task, create a KubernetesTask that encapsulate those parameters.

        This task will not actually be run until KubernetesCluster::submit() is called.
        """
        if self.runner is None:
            log.error(
                f"Attempted to create a task for {action_run_id}, but no task_processing runner has been started."
            )
            return None

        task_config = cast(
            KubernetesTaskConfig,
            self.runner.TASK_CONFIG_INTERFACE(
                name=action_run_id,
                command=command,
                image=docker_image,
                cpus=cpus,
                memory=mem,
                disk=DEFAULT_DISK_LIMIT if disk is None else disk,
                environment=env,
                secret_environment={k: v._asdict() for k, v in secret_env.items()},
                secret_volumes=[volume._asdict() for volume in secret_volumes],
                projected_sa_volumes=[volume._asdict() for volume in projected_sa_volumes],
                field_selector_environment={k: v._asdict() for k, v in field_selector_env.items()},
                cap_add=cap_add,
                cap_drop=cap_drop,
                volumes=[
                    volume._asdict()
                    for volume in combine_volumes(defaults=self.default_volumes or [], overrides=volumes)
                ],
                node_selectors=node_selectors,
                node_affinities=[affinity._asdict() for affinity in node_affinities],
                labels=pod_labels,
                annotations=pod_annotations,
                service_account_name=service_account_name,
                ports=ports,
            ),
        )

        # this should only ever be non-null when we're recovering from a Tron restart
        # and are recreating the previous state - when actually creating a new task
        # we'll always let task_processing come up with a Pod name for us
        if task_id is not None:
            try:
                task_config = task_config.set_pod_name(task_id)
            except ValueError:
                log.error(f"Invalid {task_id} for {action_run_id}")
                return None

        return KubernetesTask(
            action_run_id=action_run_id,
            task_config=task_config,
            serializer=serializer,
        )

    def _check_connection(self) -> None:
        """
        Helper to ensure that the task_processing plugin is in a running state and event handling
        is correctly setup in case we've disabled k8s at some point during operation.
        """
        if self.runner is None or self.runner.stopping:
            log.info("k8s plugin never created or stopped, restarting.")
            self.connect()
        # re-add callbacks just in case they're missing
        elif self.deferred is None or self.deferred.called:
            self.handle_next_event()

    def submit(self, task: KubernetesTask) -> None:
        """
        Given a KubernetesTask, submit it to the configured Kubernetes cluster in order to attempt to run it.
        """
        # Submitting a task while k8s usage is disabled should fail the task so that
        # users know that they have to take action and re-run whatever was scheduled
        # during the time this killswitch is active
        if not self.enabled:
            task.log.info("Not starting task, Kubernetes usage is disabled.")
            task.exited(1)
            return

        # it's possible that we're the first task submission following k8s going from
        # disabled -> enabled, so make sure everything is correctly setup
        self._check_connection()
        assert self.runner is not None, "Unable to correctly setup k8s runner!"

        # store the task to be launched before actually launching it so that there's
        # no race conditions later on with processing an event for that Pod before
        # Tron know that that Pod is for a task it cares about
        self.tasks[task.get_kubernetes_id()] = task

        # XXX: if spark-on-k8s ends up running through task_processing, we'll need to revist
        # reimplementing the clusterman resource reporting that MesosCluster::submit() used to do
        if not self.runner.run(task.get_config()):
            log.warning(f"Unable to submit task {task.get_kubernetes_id()} to configured k8s cluster.")
            task.exited(1)
        log.info(f"Submitted task {task.get_kubernetes_id()} to configured k8s cluster.")

        # update internal resource usage tracker (this isn't connected at all to clusterman)
        task.report_resources()

    def recover(self, task: KubernetesTask) -> None:
        """
        Given an instance of a KubernetesTask, attempt to reconcile the current state of the task from Kubernetes.
        """
        if not task:
            return

        if not self.enabled:
            task.log.info("Could not recover task, Kubernetes usage is disabled.")
            task.exited(None)
            return

        self._check_connection()
        assert self.runner is not None, "Unable to correctly setup k8s runner!"

        # the task/kubernetes id is really just the pod name
        task_id = task.get_kubernetes_id()
        self.tasks[task_id] = task
        task.log.info("TRON RESTARTED! Starting recovery procedure by reconciling state for this task from Kubernetes")
        task.started()
        self.runner.reconcile(task.get_config())
        task.report_resources()


class KubernetesClusterRepository:
    # Kubernetes config
    kubernetes_enabled: bool = False
    kubernetes_non_retryable_exit_codes: Tuple[int, ...] = ()
    kubeconfig_path: Optional[str] = None
    pod_launch_timeout: Optional[int] = None
    default_volumes: Optional[List[ConfigVolume]] = None
    watcher_kubeconfig_paths: Optional[List[str]] = None

    # metadata config
    clusters: Dict[str, KubernetesCluster] = {}

    # state management config
    state_data = {}  # type: ignore  # not used yet
    state_watcher: Optional["StateChangeWatcher"] = None

    @classmethod
    def attach(cls, _, observer):
        cls.state_watcher = observer

    @classmethod
    def get_cluster(cls, kubeconfig_path: Optional[str] = None) -> Optional[KubernetesCluster]:
        if kubeconfig_path is None:
            if cls.kubeconfig_path is None:
                return None
            kubeconfig_path = cls.kubeconfig_path

        if kubeconfig_path not in cls.clusters:
            # will create the task_proc executor
            cluster = KubernetesCluster(
                kubeconfig_path=kubeconfig_path,
                enabled=cls.kubernetes_enabled,
                default_volumes=cls.default_volumes,
                watcher_kubeconfig_paths=cls.watcher_kubeconfig_paths,
            )
            cls.clusters[kubeconfig_path] = cluster

        return cls.clusters[kubeconfig_path]

    @classmethod
    def shutdown(cls) -> None:
        for cluster in cls.clusters.values():
            cluster.stop()

    @classmethod
    def configure(cls, kubernetes_options: ConfigKubernetes) -> None:
        cls.kubeconfig_path = kubernetes_options.kubeconfig_path
        cls.kubernetes_enabled = kubernetes_options.enabled
        cls.kubernetes_non_retryable_exit_codes = kubernetes_options.non_retryable_exit_codes
        cls.default_volumes = kubernetes_options.default_volumes
        cls.watcher_kubeconfig_paths = kubernetes_options.watcher_kubeconfig_paths

        for cluster in cls.clusters.values():
            cluster.set_enabled(cls.kubernetes_enabled)
            cluster.configure_tasks(default_volumes=cls.default_volumes)<|MERGE_RESOLUTION|>--- conflicted
+++ resolved
@@ -281,11 +281,8 @@
         enabled: bool = True,
         default_volumes: Optional[List[ConfigVolume]] = None,
         pod_launch_timeout: Optional[int] = None,
-<<<<<<< HEAD
+        watcher_kubeconfig_paths: Optional[List[str]] = None,
         non_retryable_exit_codes: Optional[Tuple[int, ...]] = (),
-=======
-        watcher_kubeconfig_paths: Optional[List[str]] = None,
->>>>>>> d51984ef
     ):
         # general k8s config
         self.kubeconfig_path = kubeconfig_path
