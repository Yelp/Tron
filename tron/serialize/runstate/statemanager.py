--- conflicted
+++ resolved
@@ -59,13 +59,9 @@
     RunState interface as Jobs and Services.
     """
     name = 'StateMetadata'
-<<<<<<< HEAD
-    # version = tron.__version_info__
-=======
 
     # State schema version, only first component counts,
     # for backwards compatibility
->>>>>>> bc714987
     version = (0, 7, 0, 0)
 
     def __init__(self):
@@ -82,16 +78,8 @@
         if not metadata:
             return
 
-<<<<<<< HEAD
-        version = metadata['version']
-        # Names (and state keys) changed in 0.5.2, requires migration
-        # see tools/migration/migrate_state_to_namespace
-        if version[0] != cls.version[0]:
-            msg = "State for version %s, expected %s"
-=======
         if metadata['version'][0] > cls.version[0]:
             msg = "State version %s, expected <= %s"
->>>>>>> bc714987
             raise VersionMismatchError(
                 msg % (metadata['version'], cls.version),
             )
