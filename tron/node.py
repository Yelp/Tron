import logging
import itertools
import random
from twisted.conch.client.knownhosts import KnownHostsFile

from twisted.internet import protocol, defer, reactor
from twisted.python import failure
from twisted.python.filepath import FilePath

from tron import ssh, eventloop
from tron.utils import twistedutils, collections


log = logging.getLogger(__name__)


# We should also only wait a certain amount of time for a new channel to be
# established when we already have an open connection.  This timeout will
# usually get triggered prior to even a TCP timeout, so essentially it's our
# shortcut to discovering the connection died.
RUN_START_TIMEOUT = 20

# Love to run this, but we need to finish connecting to our node first
RUN_STATE_CONNECTING = 0

# We are connected and trying to open a channel to exec the process
RUN_STATE_STARTING = 5

# Process has been exec'ed, just waiting for it to exit
RUN_STATE_RUNNING = 10

# Process has exited
RUN_STATE_COMPLETE = 100


class Error(Exception):
    pass


class ConnectError(Error):
    """There was a problem connecting, run was never started"""
    pass


class ResultError(Error):
    """There was a problem retrieving the result from this run

    We did try to execute the command, but we don't know if it succeeded or
    failed.
    """
    pass


class NodePoolRepository(object):
    """A Singleton to store Node and NodePool objects."""

    _instance = None

    def __init__(self):
        if self._instance is not None:
            raise ValueError("NodePoolRepository is already instantiated.")
        super(NodePoolRepository, self).__init__()
        self.nodes = collections.MappingCollection('nodes')
        self.pools = collections.MappingCollection('pools')

    @classmethod
    def get_instance(cls):
        if cls._instance is None:
            cls._instance = cls()
        return cls._instance

    def filter_by_name(self, node_configs, node_pool_configs):
        self.nodes.filter_by_name(node_configs)
        self.pools.filter_by_name(node_configs.keys() + node_pool_configs.keys())

    @classmethod
    def update_from_config(cls, node_configs, node_pool_configs, ssh_config):
        instance = cls.get_instance()
        ssh_options = ssh.SSHAuthOptions.from_config(ssh_config)
        known_hosts = KnownHosts.from_path(ssh_config.known_hosts_file)
        instance.filter_by_name(node_configs, node_pool_configs)
        instance._update_nodes(node_configs, ssh_options, known_hosts)
        instance._update_node_pools(node_pool_configs)

    def _update_nodes(self, node_configs, ssh_options, known_hosts):
        for config in node_configs.itervalues():
            pub_key = known_hosts.get_public_key(config.hostname)
<<<<<<< HEAD
            self.add_node(Node.from_config(config, ssh_options, pub_key))
=======
            node = Node.from_config(config, ssh_options, pub_key, ssh_config)
            instance.add_node(node)
>>>>>>> ef6defb6

    def _update_node_pools(self, node_pool_configs):
        for config in node_pool_configs.itervalues():
            nodes = self._get_nodes_by_name(config.nodes)
            pool  = NodePool.from_config(config, nodes)
            self.pools.replace(pool)

    def add_node(self, node):
        self.nodes.replace(node)
        self.pools.replace(NodePool.from_node(node))

    def get_node(self, node_name, default=None):
        return self.nodes.get(node_name, default)

    def __contains__(self, node):
        return node.get_name() in self.pools

    def get_by_name(self, name, default=None):
        return self.pools.get(name, default)

    def _get_nodes_by_name(self, names):
        return [self.nodes[name] for name in names]

    def clear(self):
        self.nodes.clear()
        self.pools.clear()


class NodePool(object):
    """A pool of Node objects."""
    def __init__(self, nodes, name):
        self.nodes      = nodes
        self.disabled   = False
        self.name       = name or '_'.join(n.get_name() for n in nodes)
        self.iter       = itertools.cycle(self.nodes)

    @classmethod
    def from_config(cls, node_pool_config, nodes):
        return cls(nodes, node_pool_config.name)

    @classmethod
    def from_node(cls, node):
        return cls([node], node.get_name())

    def __eq__(self, other):
        return isinstance(other, NodePool) and self.nodes == other.nodes

    def __ne__(self, other):
        return not self == other

    def get_name(self):
        return self.name

    def next(self):
        """Return a random node from the pool."""
        return random.choice(self.nodes)

    def next_round_robin(self):
        """Return the next node cycling in a consistent order."""
        return self.iter.next()

    def disable(self):
        """Required for MappingCollection.Item interface."""
        self.disabled = True

    def get_by_hostname(self, hostname):
        for node in self.nodes:
            if node.hostname == hostname:
                return node

    def __str__(self):
        return "NodePool:%s" % self.name


class KnownHosts(KnownHostsFile):
    """Lookup host key for a hostname."""

    @classmethod
    def from_path(cls, file_path):
        if not file_path:
            return cls(None)
        return cls.fromPath(FilePath(file_path))

    def get_public_key(self, hostname):
        for entry in self._entries:
            if entry.matchesHost(hostname):
                return entry.publicKey
        log.warn("Missing host key for: %s", hostname)


class RunState(object):
    def __init__(self, action_run):
        self.run = action_run
        self.state = RUN_STATE_CONNECTING
        self.deferred = defer.Deferred()
        self.channel = None


def determine_jitter(count, node_settings):
    """Return a pseudo-random number of seconds to delay a run."""
    count *= node_settings.jitter_load_factor
    min_count = node_settings.jitter_min_load
    max_jitter = max(0.0, count - min_count)
    max_jitter = min(node_settings.jitter_max_delay, max_jitter)
    return random.random() * float(max_jitter)


class Node(object):
    """A node is tron's interface to communicating with an actual machine.
    """

    def __init__(self, config, ssh_options, pub_key, node_settings):
        self.config = config
        self.node_settings = node_settings

        # SSH Options
        self.conch_options = ssh_options

        # The SSH connection we use to open channels on. If present, means we
        # are connected.
        self.connection = None

        # If present, means we are trying to connect
        self.connection_defer = None

        # Map of run id to instance of RunState
        self.run_states = {}

        self.idle_timer = eventloop.NullCallback
        self.disabled = False
        self.pub_key = pub_key

    @property
    def hostname(self):
        return self.config.hostname

    @property
    def username(self):
        return self.config.username

    @classmethod
    def from_config(cls, node_config, ssh_options, pub_key, node_settings):
        return cls(node_config, ssh_options, pub_key, node_settings)


    def get_name(self):
        return self.config.name

    name = property(get_name)

    def disable(self):
        """Required for MappingCollection.Item interface."""
        self.disabled = True

    def __eq__(self, other):
        if not isinstance(other, self.__class__):
            return False
        return (self.config == other.config and
                self.conch_options == other.conch_options and
                self.pub_key == other.pub_key and
                self.node_settings == other.node_settings)


    def __ne__(self, other):
        return not self == other

    # TODO: Test
    def submit_command(self, command):
        """Submit an ActionCommand to be run on this node. Optionally provide
        an error callback which will be called on error.
        """
        deferred = self.run(command)
        deferred.addErrback(command.handle_errback)
        return deferred

    def run(self, run):
        """Execute the specified run

        A run consists of a very specific set of interfaces which allow us to
        execute a command on this remote machine and return results.
        """
        log.info("Running %s for %s on %s", run.command, run.id, self.hostname)

        # When this run completes, for good or bad, we'll inform the caller by
        # calling 'succeed' or 'fail' on the run Since the definined interface
        # is on these specific callbacks, we won't bother returning the
        # deferred here. This allows the caller to not really care about
        # twisted specific stuff at all, all it needs to know is that one of
        # those functions will eventually be called back

        if run.id in self.run_states:
            raise Error("Run %s already running !?!", run.id)

        if self.idle_timer.active():
            self.idle_timer.cancel()

        self.run_states[run.id] = RunState(run)

        # TODO: have this return a runner instead of number
        fudge_factor = determine_jitter(len(self.run_states), self.node_settings)
        if fudge_factor == 0.0:
            self._do_run(run)
        else:
            log.info("Delaying execution of %s for %.2f secs", run.id, fudge_factor)
            eventloop.call_later(fudge_factor, self._do_run, run)

        # We return the deferred here, but really we're trying to keep the rest
        # of the world from getting too involved with twisted.
        return self.run_states[run.id].deferred

    def _do_run(self, run):
        """Finish starting to execute a run

        This step may have been delayed.
        """

        # Now let's see if we need to start this off by establishing a
        # connection or if we are already connected
        if self.connection is None:
            self._connect_then_run(run)
        else:
            self._open_channel(run)

    def _cleanup(self, run):
        # TODO: why set to None before deleting it?
        self.run_states[run.id].channel = None
        del self.run_states[run.id]

        if not self.run_states:
            self.idle_timer = eventloop.call_later(
                self.node_settings.idle_connection_timeout,
                self._connection_idle_timeout)

    def _connection_idle_timeout(self):
        if self.connection:
            log.info("Connection to %s idle for %d secs. Closing.",
                     self.hostname, self.node_settings.idle_connection_timeout)
            self.connection.transport.loseConnection()

    def _fail_run(self, run, result):
        """Indicate the run has failed, and cleanup state"""
        log.debug("Run %s has failed", run.id)
        if run.id not in self.run_states:
            log.warning("Run %s no longer tracked (_fail_run)", run.id)
            return

        # Add a dummy errback handler to prevent Unhandled error messages.
        # Unless somone is explicitly caring about this defer the error will
        # have been reported elsewhere.
        self.run_states[run.id].deferred.addErrback(lambda failure: None)

        cb = self.run_states[run.id].deferred.errback

        self._cleanup(run)

        log.info("Calling fail_run callbacks")
        run.exited(None)
        cb(result)

    def _connect_then_run(self, run):
        # Have we started the connection process ?
        if self.connection_defer is None:
            self.connection_defer = self._connect()

        def call_open_channel(arg):
            self._open_channel(run)
            return arg

        def connect_fail(result):
            log.warning("Cannot run %s, Failed to connect to %s",
                        run.id, self.hostname)
            self.connection_defer = None
            self._fail_run(run, failure.Failure(
                exc_value=ConnectError("Connection to %s failed" %
                                       self.hostname)))

        self.connection_defer.addCallback(call_open_channel)
        self.connection_defer.addErrback(connect_fail)

    def _service_stopped(self, connection):
        """Called when the SSH service has disconnected fully.

        We should be in a state where we know there are no runs in progress
        because all the SSH channels should have disconnected them.
        """
        assert self.connection is connection
        self.connection = None

        log.info("Service to %s stopped", self.hostname)

        for run_id, run in self.run_states.iteritems():
            if run.state == RUN_STATE_CONNECTING:
                # Now we can trigger a reconnect and re-start any waiting runs.
                self._connect_then_run(run)
            elif run.state == RUN_STATE_RUNNING:
                self._fail_run(run, None)
            elif run.state == RUN_STATE_STARTING:
                if run.channel and run.channel.start_defer is not None:

                    # This means our run IS still waiting to start. There
                    # should be an outstanding timeout sitting on this guy as
                    # well. We'll just short circut it.
                    twistedutils.defer_timeout(run.channel.start_defer, 0)
                else:
                    # Doesn't seem like this should ever happen.
                    log.warning("Run %r caught in starting state, but"
                                " start_defer is over.", run_id)
                    self._fail_run(run, None)
            else:
                # Service ended. The open channels should know how to handle
                # this (and cleanup) themselves, so if there should not be any
                # runs except those waiting to connect
                raise Error("Run %s in state %s when service stopped",
                            run_id, run.state)

    def _connect(self):
        # This is complicated because we have to deal with a few different
        # steps before our connection is really available for us:
        #  1. Transport is created (our client creator does this)
        #  2. Our transport is secure, and we can create our connection
        #  3. The connection service is started, so we can use it

        client_creator = protocol.ClientCreator(reactor,
            ssh.ClientTransport, self.username, self.conch_options, self.pub_key)
        create_defer = client_creator.connectTCP(self.hostname, 22)

        # We're going to create a deferred, returned to the caller, that will
        # be called back when we have an established, secure connection ready
        # for opening channels. The value will be this instance of node.
        connect_defer = defer.Deferred()
        twistedutils.defer_timeout(connect_defer, self.node_settings.connect_timeout)

        def on_service_started(connection):
            # Booyah, time to start doing stuff
            self.connection = connection
            self.connection_defer = None

            connect_defer.callback(self)
            return connection

        def on_connection_secure(connection):
            # We have a connection, but it might not be fully ready....
            connection.service_start_defer = defer.Deferred()
            connection.service_stop_defer = defer.Deferred()

            connection.service_start_defer.addCallback(on_service_started)
            connection.service_stop_defer.addCallback(self._service_stopped)
            return connection

        def on_transport_create(transport):
            transport.connection_defer = defer.Deferred()
            transport.connection_defer.addCallback(on_connection_secure)
            return transport

        def on_transport_fail(fail):
            log.warning("Cannot connect to %s", self.hostname)

        create_defer.addCallback(on_transport_create)
        create_defer.addErrback(on_transport_fail)

        return connect_defer

    def _open_channel(self, run):
        assert self.connection
        assert self.run_states[run.id].state < RUN_STATE_RUNNING

        self.run_states[run.id].state = RUN_STATE_STARTING

        chan = ssh.ExecChannel(conn=self.connection)

        chan.addOutputCallback(run.write_stdout)
        chan.addErrorCallback(run.write_stderr)
        chan.addEndCallback(run.done)

        chan.command = run.command
        chan.start_defer = defer.Deferred()
        chan.start_defer.addCallback(self._run_started, run)
        chan.start_defer.addErrback(self._run_start_error, run)

        chan.exit_defer = defer.Deferred()
        chan.exit_defer.addCallback(self._channel_complete, run)
        chan.exit_defer.addErrback(self._channel_complete_unknown, run)

        twistedutils.defer_timeout(chan.start_defer, RUN_START_TIMEOUT)

        self.run_states[run.id].channel = chan
        self.connection.openChannel(chan)

    def _channel_complete(self, channel, run):
        """Callback once our channel has completed it's operation

        This is how we let our run know that we succeeded or failed.
        """
        log.info("Run %s has completed with %r", run.id, channel.exit_status)
        if run.id not in self.run_states:
            log.warning("Run %s no longer tracked", run.id)
            return

        assert self.run_states[run.id].state < RUN_STATE_COMPLETE

        self.run_states[run.id].state = RUN_STATE_COMPLETE
        cb = self.run_states[run.id].deferred.callback
        self._cleanup(run)

        run.exited(channel.exit_status)
        cb(channel.exit_status)

    def _channel_complete_unknown(self, result, run):
        """Channel has closed on a running process without a proper exit

        We don't actually know if the run succeeded
        """
        log.error("Failure waiting on channel completion: %s", str(result))
        self._fail_run(run, failure.Failure(exc_value=ResultError()))

    def _run_started(self, channel, run):
        """Our run is actually a running process now, update the state"""
        log.info("Run %s started for %s", run.id, self.hostname)
        channel.start_defer = None
        assert self.run_states[run.id].state == RUN_STATE_STARTING
        self.run_states[run.id].state = RUN_STATE_RUNNING

        run.started()

    def _run_start_error(self, result, run):
        """We failed to even run the command due to communication difficulties

        Once all the runs have closed out we can try to reconnect.
        """
        log.error("Error running %s, disconnecting from %s: %s",
                  run.id, self.hostname, str(result))

        # We clear out the deferred that likely called us because there are
        # actually more than one error paths because of user timeouts.
        self.run_states[run.id].channel.start_defer = None

        self._fail_run(run, failure.Failure(
            exc_value=ConnectError("Connection to %s failed" % self.hostname)))

        # We want to hard hangup on this connection. It could theoretically
        # come back thanks to the magic of TCP, but something is up, best to
        # fail right now then limp along for and unknown amount of time.
        #self.connection.transport.connectionLost(failure.Failure())

    def __str__(self):
        return "Node:%s@%s" % (self.username or "<default>", self.hostname)

    def __repr__(self):
        return self.__str__()<|MERGE_RESOLUTION|>--- conflicted
+++ resolved
@@ -79,18 +79,14 @@
         ssh_options = ssh.SSHAuthOptions.from_config(ssh_config)
         known_hosts = KnownHosts.from_path(ssh_config.known_hosts_file)
         instance.filter_by_name(node_configs, node_pool_configs)
-        instance._update_nodes(node_configs, ssh_options, known_hosts)
+        instance._update_nodes(node_configs, ssh_options, known_hosts, ssh_config)
         instance._update_node_pools(node_pool_configs)
 
-    def _update_nodes(self, node_configs, ssh_options, known_hosts):
+    def _update_nodes(self, node_configs, ssh_options, known_hosts, ssh_config):
         for config in node_configs.itervalues():
             pub_key = known_hosts.get_public_key(config.hostname)
-<<<<<<< HEAD
-            self.add_node(Node.from_config(config, ssh_options, pub_key))
-=======
             node = Node.from_config(config, ssh_options, pub_key, ssh_config)
-            instance.add_node(node)
->>>>>>> ef6defb6
+            self.add_node(node)
 
     def _update_node_pools(self, node_pool_configs):
         for config in node_pool_configs.itervalues():
