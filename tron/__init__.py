<<<<<<< HEAD
from __future__ import absolute_import
from __future__ import unicode_literals
__version_info__ = (0, 6, 2, 1)
__version__ = ".".join("%s" % v for v in __version_info__)
=======
__version_info__    = (0, 7, 0, 0)
__version__         = ".".join("%s" % v for v in __version_info__)
>>>>>>> e1d1e626

__author__ = 'Yelp <yelplabs@yelp.com>'

__credits__ = [
    'Rhett Garber <rhettg@gmail.com>',
    'Eugene Baumstein <eugene.baumstein@gmail>',
    'James Brown <jbrown@yelp.com>',
    'Adam Derewecki <derewecki@gmail.com>',
    'Steve Johnson <sjohnson@yelp.com>',
    'Daniel Nephin <dnephin@yelp.com>',
    'Matthew Tytel <matthewtytel@gmail.com>',
]<|MERGE_RESOLUTION|>--- conflicted
+++ resolved
@@ -1,12 +1,8 @@
-<<<<<<< HEAD
 from __future__ import absolute_import
 from __future__ import unicode_literals
-__version_info__ = (0, 6, 2, 1)
+
+__version_info__ = (0, 7, 0, 0)
 __version__ = ".".join("%s" % v for v in __version_info__)
-=======
-__version_info__    = (0, 7, 0, 0)
-__version__         = ".".join("%s" % v for v in __version_info__)
->>>>>>> e1d1e626
 
 __author__ = 'Yelp <yelplabs@yelp.com>'
 
