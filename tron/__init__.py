--- conflicted
+++ resolved
@@ -1,14 +1,10 @@
-<<<<<<< HEAD
 __version_info__    = (0, 5, 0)
 __version__         = ".".join("%s" % v for v in __version_info__)
-=======
-__version_info__ = (0, 4, 1, 1)
-__version__ = ".".join("%s" % v for v in __version_info__)
->>>>>>> 15b2b141
 
 __author__          = 'Yelp <yelplabs@yelp.com>'
 
 __credits__         = [
+    'Rhett Garber <rhettg@gmail.com>',
     'Eugene Baumstein <eugene.baumstein@gmail>',
     'James Brown <jbrown@yelp.com>',
     'Adam Derewecki <derewecki@gmail.com>',
