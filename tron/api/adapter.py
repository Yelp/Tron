"""
 Classes which create external representations of core objects. This allows
 the core objects to remain decoupled from the API and clients. These classes
 act as an adapter between the data format api clients expect, and the internal
 data of an object.
"""
import functools
import urllib
from tron import actioncommand
from tron.serialize import filehandler
from tron.utils import timeutils


class ReprAdapter(object):
    """Creates a dictionary from the given object for a set of rules."""

    field_names = []
    translated_field_names = []

    def __init__(self, internal_obj):
        self._obj               = internal_obj
        self.fields             = self._get_field_names()
        self.translators        = self._get_translation_mapping()

    def _get_field_names(self):
        return self.field_names

    def _get_translation_mapping(self):
        return dict(
            (field_name, getattr(self, 'get_%s' % field_name))
            for field_name in self.translated_field_names)

    def get_repr(self):
        repr_data = dict(
                (field, getattr(self._obj, field)) for field in self.fields)
        translated = dict(
                (field, func()) for field, func in self.translators.iteritems())
        repr_data.update(translated)
        return repr_data


def adapt_many(adapter_class, seq, *args):
    return [adapter_class(item, *args).get_repr() for item in seq]


def toggle_flag(flag_name):
    """Create a decorator which checks if flag_name is true before running
    the wrapped function. If False returns None.
    """

    def wrap(f):
        @functools.wraps(f)
        def wrapper(self, *args, **kwargs):
            if getattr(self, flag_name):
                return f(self, *args, **kwargs)
            return None
        return wrapper
    return wrap


class RunAdapter(ReprAdapter):
    """Base class for JobRun and ActionRun adapters."""

    def get_state(self):
        return self._obj.state.name

    def get_node(self):
        return str(self._obj.node)

    def get_duration(self):
        duration = timeutils.duration(self._obj.start_time, self._obj.end_time)
        return str(duration or '')


class ActionRunAdapter(RunAdapter):
    """Adapt a JobRun and an Action name to an external representation of an
    ActionRun.
    """

    field_names = [
            'id',
            'start_time',
            'end_time',
            'exit_status',
            'action_name'
    ]

    translated_field_names = [
            'state',
            'node',
            'command',
            'raw_command',
            'requirements',
            'stdout',
            'stderr',
            'duration'
    ]

    def __init__(self, action_run, job_run,
                 max_lines=10, include_stdout=False, include_stderr=False):
        super(ActionRunAdapter, self).__init__(action_run)
        self.job_run            = job_run
<<<<<<< HEAD
        self.max_lines          = max_lines or None
=======
        self.max_lines          = max_lines
        self.include_stdout     = include_stdout
        self.include_stderr     = include_stderr
>>>>>>> e600fa8b

    def get_raw_command(self):
        return self._obj.bare_command

    def get_command(self):
        return self._obj.rendered_command

    def get_requirements(self):
        action_name = self._obj.action_name
        required = self.job_run.action_graph.get_required_actions(action_name)
        return [act.name for act in required]

    def _get_serializer(self):
        return filehandler.OutputStreamSerializer(self._obj.output_path)

    @toggle_flag('include_stdout')
    def get_stdout(self):
        filename = actioncommand.ActionCommand.STDOUT
        return self._get_serializer().tail(filename, self.max_lines)

    @toggle_flag('include_stderr')
    def get_stderr(self):
        filename = actioncommand.ActionCommand.STDERR
        return self._get_serializer().tail(filename, self.max_lines)


class ActionGraphAdapter(object):

    def __init__(self, action_graph):
        self.action_graph = action_graph

    def get_repr(self):
        def build(action):
            return {
                'name':         action.name,
                'command':      action.command,
                'dependent':    [dep.name for dep in action.dependent_actions],
            }

        return [build(action) for action in self.action_graph.get_actions()]

class ActionRunGraphAdapter(object):

    def __init__(self, action_run_collection):
        self.action_runs = action_run_collection

    def get_repr(self):
        def build(action_run):
            deps = self.action_runs.action_graph.get_dependent_actions(
                action_run.action_name)
            return {
                'id':           action_run.id,
                'name':         action_run.action_name,
                'command':      action_run.rendered_command,
                'raw_command':  action_run.bare_command,
                'state':        action_run.state.name,
                'start_time':   action_run.start_time,
                'end_time':     action_run.end_time,
                'dependent':    [dep.name for dep in deps],
            }

        return [build(action_run) for action_run in self.action_runs]


class JobRunAdapter(RunAdapter):

    field_names = [
       'id',
        'run_num',
        'run_time',
        'start_time',
        'end_time',
        'manual',
        'job_name',
    ]
    translated_field_names = [
        'state',
        'node',
        'duration',
        'url',
        'runs',
        'action_graph',
    ]

    def __init__(self, job_run,
            include_action_runs=False,
            include_action_graph=False):
        super(JobRunAdapter, self).__init__(job_run)
        self.include_action_runs = include_action_runs
        self.include_action_graph = include_action_graph

    def get_url(self):
        return '/jobs/%s/%s' % (self._obj.job_name, self._obj.run_num)

    @toggle_flag('include_action_runs')
    def get_runs(self):
<<<<<<< HEAD
        if not self.include_action_runs:
            return
=======
>>>>>>> e600fa8b
        return adapt_many(ActionRunAdapter, self._obj.action_runs, self._obj)

    # TODO: convert to decorator
    def get_action_graph(self):
        if self.include_action_graph:
            return ActionRunGraphAdapter(self._obj.action_runs).get_repr()

class JobAdapter(ReprAdapter):

    field_names = ['name', 'status', 'all_nodes', 'allow_overlap', 'queueing']
    translated_field_names = [
        'scheduler',
        'action_names',
        'node_pool',
        'last_success',
        'next_run',
        'url',
        'runs',
        'action_graph',
    ]

    def __init__(self, job,
             include_job_runs=False,
             include_action_runs=False,
             num_runs=None):
        super(JobAdapter, self).__init__(job)
        self.include_job_runs    = include_job_runs
        self.include_action_runs = include_action_runs
        self.num_runs            = num_runs

    def get_scheduler(self):
        return str(self._obj.scheduler)

    def get_action_names(self):
        return self._obj.action_graph.names

    def get_node_pool(self):
        return self._obj.node_pool.get_name()

    def get_last_success(self):
        last_success = self._obj.runs.last_success
        return last_success.end_time if last_success else None

    def get_next_run(self):
        next_run = self._obj.runs.next_run
        return next_run.run_time if next_run else None

    def get_url(self):
        return '/jobs/%s' % urllib.quote(self._obj.name)

    @toggle_flag('include_job_runs')
    def get_runs(self):
<<<<<<< HEAD
        if not self.include_job_runs:
            return
        runs = adapt_many(JobRunAdapter, self._obj.runs, self.include_action_runs)
        return runs[:self.num_runs or None]

    # TODO: create a flag to include/exclude this
    def get_action_graph(self):
        return ActionGraphAdapter(self._obj.action_graph).get_repr()
=======
        return adapt_many(JobRunAdapter, self._obj.runs, self.include_action_runs)
>>>>>>> e600fa8b


class ServiceAdapter(ReprAdapter):

    field_names = ['name', 'enabled']
    translated_field_names = [
        'count',
        'url',
        'state',
        'command',
        'pid_filename',
        'instances',
        'node_pool',
        'live_count',
        'monitor_interval',
        'restart_interval',
        'events']

    def __init__(self, service, include_events=False):
        super(ServiceAdapter, self).__init__(service)
        self.include_events = include_events

    def get_url(self):
        return "/services/%s" % urllib.quote(self._obj.get_name())

    def get_count(self):
        return self._obj.config.count

    def get_state(self):
        return self._obj.get_state()

    def get_command(self):
        return self._obj.config.command

    def get_pid_filename(self):
        return self._obj.config.pid_file

    def get_instances(self):
        return adapt_many(ServiceInstanceAdapter, self._obj.instances)

    def get_node_pool(self):
        return self._obj.config.node

    def get_live_count(self):
        return len(self._obj.instances)

    def get_monitor_interval(self):
        return self._obj.config.monitor_interval

    def get_restart_interval(self):
        return self._obj.config.restart_interval

    # TODO: use decorator
    def get_events(self):
        if self.include_events:
            events = adapt_many(EventAdapter, self._obj.event_recorder.list())
            return events[:self.include_events]

class ServiceInstanceAdapter(ReprAdapter):

    field_names = ['id', 'failures']
    translated_field_names = ['state', 'node']

    def get_state(self):
        return str(self._obj.get_state())

    def get_node(self):
        return str(self._obj.node)


class EventAdapter(ReprAdapter):

    field_names = ['name', 'entity', 'time']
    translated_field_names = ['level']

    def get_level(self):
        return self._obj.level.label<|MERGE_RESOLUTION|>--- conflicted
+++ resolved
@@ -100,13 +100,9 @@
                  max_lines=10, include_stdout=False, include_stderr=False):
         super(ActionRunAdapter, self).__init__(action_run)
         self.job_run            = job_run
-<<<<<<< HEAD
         self.max_lines          = max_lines or None
-=======
-        self.max_lines          = max_lines
         self.include_stdout     = include_stdout
         self.include_stderr     = include_stderr
->>>>>>> e600fa8b
 
     def get_raw_command(self):
         return self._obj.bare_command
@@ -203,17 +199,11 @@
 
     @toggle_flag('include_action_runs')
     def get_runs(self):
-<<<<<<< HEAD
-        if not self.include_action_runs:
-            return
-=======
->>>>>>> e600fa8b
         return adapt_many(ActionRunAdapter, self._obj.action_runs, self._obj)
 
-    # TODO: convert to decorator
+    @toggle_flag('include_action_graph')
     def get_action_graph(self):
-        if self.include_action_graph:
-            return ActionRunGraphAdapter(self._obj.action_runs).get_repr()
+        return ActionRunGraphAdapter(self._obj.action_runs).get_repr()
 
 class JobAdapter(ReprAdapter):
 
@@ -232,11 +222,13 @@
     def __init__(self, job,
              include_job_runs=False,
              include_action_runs=False,
+             include_action_graph=True,
              num_runs=None):
         super(JobAdapter, self).__init__(job)
-        self.include_job_runs    = include_job_runs
-        self.include_action_runs = include_action_runs
-        self.num_runs            = num_runs
+        self.include_job_runs     = include_job_runs
+        self.include_action_runs  = include_action_runs
+        self.include_action_graph = include_action_graph
+        self.num_runs             = num_runs
 
     def get_scheduler(self):
         return str(self._obj.scheduler)
@@ -260,18 +252,12 @@
 
     @toggle_flag('include_job_runs')
     def get_runs(self):
-<<<<<<< HEAD
-        if not self.include_job_runs:
-            return
         runs = adapt_many(JobRunAdapter, self._obj.runs, self.include_action_runs)
         return runs[:self.num_runs or None]
 
-    # TODO: create a flag to include/exclude this
+    @toggle_flag('include_action_graph')
     def get_action_graph(self):
         return ActionGraphAdapter(self._obj.action_graph).get_repr()
-=======
-        return adapt_many(JobRunAdapter, self._obj.runs, self.include_action_runs)
->>>>>>> e600fa8b
 
 
 class ServiceAdapter(ReprAdapter):
@@ -324,11 +310,10 @@
     def get_restart_interval(self):
         return self._obj.config.restart_interval
 
-    # TODO: use decorator
+    @toggle_flag('include_events')
     def get_events(self):
-        if self.include_events:
-            events = adapt_many(EventAdapter, self._obj.event_recorder.list())
-            return events[:self.include_events]
+        events = adapt_many(EventAdapter, self._obj.event_recorder.list())
+        return events[:self.include_events]
 
 class ServiceInstanceAdapter(ReprAdapter):
 
