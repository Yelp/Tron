"""
Web Services Interface used by command-line clients and web frontend to
view current state, event history and send commands to trond.
"""
from __future__ import absolute_import
from __future__ import unicode_literals

import collections
import datetime
import logging
<<<<<<< HEAD
import re
=======
import traceback
>>>>>>> dedef0a3

import six

try:
    import simplejson as json
    _silence_pyflakes = [json]
except ImportError:
    import json

from twisted.web import http, resource, static, server

from tron.api import adapter, controller
from tron.api import requestargs
from tron.api.async_resource import AsyncResource
from tron.utils import maybe_decode

log = logging.getLogger(__name__)


class JSONEncoder(json.JSONEncoder):
    """Custom JSON for certain objects"""

    def default(self, o):
        if isinstance(o, datetime.datetime):
            return o.strftime("%Y-%m-%d %H:%M:%S")

        if isinstance(o, datetime.date):
            return o.isoformat()

        if isinstance(o, collections.KeysView):
            return list(o)

        return super(JSONEncoder, self).default(o)


def respond(request, response_dict, code=http.OK, headers=None):
    """Helper to generate a json response"""
    request.setResponseCode(code)
    request.setHeader(b'content-type', b'application/json; charset=utf-8')
    request.setHeader(b'Access-Control-Allow-Origin', b'*')
    for key, val in six.iteritems((headers or {})):
        request.setHeader(str(key), str(val))

    result = json.dumps(
        response_dict,
        cls=JSONEncoder,
    ) if response_dict else ""

    if type(result) is not bytes:
        result = result.encode('utf8')

    return result


def handle_command(request, api_controller, obj, **kwargs):
    """Handle a request to perform a command."""
    command = requestargs.get_string(request, 'command')
    log.info("Handling '%s' request on %s", command, obj)
    try:
        response = api_controller.handle_command(command, **kwargs)
        return respond(request, {'result': response})
    except controller.UnknownCommandError as e:
        log.warning("Unknown command %s for %s", command, obj)
        return respond(request, {'error': str(e)}, code=http.NOT_IMPLEMENTED)
    except Exception as e:
        log.exception('%r while executing command %s for %s', e, command, obj)
        trace = traceback.format_exc()
        return respond(
            request, {'error': trace}, code=http.INTERNAL_SERVER_ERROR
        )


def resource_from_collection(collection, name, child_resource):
    """Return a child resource from a collection by name.  If no item is found,
    return NoResource.
    """
    item = collection.get_by_name(name)
    if item is None:
        return resource.NoResource("Cannot find child %s" % name)
    return child_resource(item)


class ActionRunResource(resource.Resource):

    isLeaf = True

    def __init__(self, action_run, job_run):
        resource.Resource.__init__(self)
        self.action_run = action_run
        self.job_run = job_run
        self.controller = controller.ActionRunController(action_run, job_run)

    @AsyncResource.bounded
    def render_GET(self, request):
        run_adapter = adapter.ActionRunAdapter(
            self.action_run,
            self.job_run,
            requestargs.get_integer(request, 'num_lines'),
            include_stdout=requestargs.get_bool(request, 'include_stdout'),
            include_stderr=requestargs.get_bool(request, 'include_stderr'),
        )
        return respond(request, run_adapter.get_repr())

    @AsyncResource.exclusive
    def render_POST(self, request):
        return handle_command(request, self.controller, self.action_run)


class JobRunResource(resource.Resource):
    def __init__(self, job_run, job_scheduler):
        resource.Resource.__init__(self)
        self.job_run = job_run
        self.job_scheduler = job_scheduler
        self.controller = controller.JobRunController(job_run, job_scheduler)

    def getChild(self, action_name, _):
        if not action_name:
            return self

        action_name = maybe_decode(action_name)
        if action_name in self.job_run.action_runs:
            action_run = self.job_run.action_runs[action_name]
            return ActionRunResource(action_run, self.job_run)

        msg = "Cannot find action %s for %s"
        return resource.NoResource(msg % (action_name, self.job_run))

    @AsyncResource.bounded
    def render_GET(self, request):
        include_runs = requestargs.get_bool(request, 'include_action_runs')
        include_graph = requestargs.get_bool(request, 'include_action_graph')
        run_adapter = adapter.JobRunAdapter(
            self.job_run,
            include_action_runs=include_runs,
            include_action_graph=include_graph,
        )
        return respond(request, run_adapter.get_repr())

    @AsyncResource.exclusive
    def render_POST(self, request):
        return handle_command(request, self.controller, self.job_run)


def is_negative_int(string):
    return string.startswith('-') and string[1:].isdigit()


class JobResource(resource.Resource):
    def __init__(self, job_scheduler):
        resource.Resource.__init__(self)
        self.job_scheduler = job_scheduler
        self.controller = controller.JobController(job_scheduler)

    def get_run_from_identifier(self, run_id):
        job_runs = self.job_scheduler.get_job_runs()
        if run_id.upper() == 'HEAD':
            return job_runs.get_newest()
        if run_id.isdigit():
            return job_runs.get_run_by_num(int(run_id))
        if is_negative_int(run_id):
            return job_runs.get_run_by_index(int(run_id))
        return job_runs.get_run_by_state_short_name(run_id)

    def getChild(self, run_id, _):
        if not run_id:
            return self

        run_id = maybe_decode(run_id)
        run = self.get_run_from_identifier(run_id)
        if run:
            return JobRunResource(run, self.job_scheduler)

        job = self.job_scheduler.get_job()
        if run_id in job.action_graph.names:
            action_runs = job.runs.get_action_runs(run_id)
            return ActionRunHistoryResource(action_runs)
        msg = "Cannot find job run %s for %s"
        return resource.NoResource(msg % (run_id, job))

    @AsyncResource.bounded
    def render_GET(self, request):
        include_action_runs = requestargs.get_bool(
            request,
            'include_action_runs',
        )
        include_graph = requestargs.get_bool(request, 'include_action_graph')
        num_runs = requestargs.get_integer(request, 'num_runs')
        job_adapter = adapter.JobAdapter(
            self.job_scheduler.get_job(),
            include_job_runs=True,
            include_action_runs=include_action_runs,
            include_action_graph=include_graph,
            num_runs=num_runs,
        )
        return respond(request, job_adapter.get_repr())

    @AsyncResource.exclusive
    def render_POST(self, request):
        run_time = requestargs.get_datetime(request, 'run_time')
        return handle_command(
            request,
            self.controller,
            self.job_scheduler,
            run_time=run_time,
        )


class ActionRunHistoryResource(resource.Resource):

    isLeaf = True

    def __init__(self, action_runs):
        resource.Resource.__init__(self)
        self.action_runs = action_runs

    @AsyncResource.bounded
    def render_GET(self, request):
        return respond(
            request,
            adapter.adapt_many(adapter.ActionRunAdapter, self.action_runs),
        )


class JobCollectionResource(resource.Resource):
    def __init__(self, job_collection):
        self.job_collection = job_collection
        self.controller = controller.JobCollectionController(job_collection)
        resource.Resource.__init__(self)

    def getChild(self, name, request):
        if not name:
            return self

        name = maybe_decode(name)
        return resource_from_collection(self.job_collection, name, JobResource)

    def get_data(
        self,
        include_job_run=False,
        include_action_runs=False,
        include_action_graph=True,
        include_node_pool=True,
    ):
        return adapter.adapt_many(
            adapter.JobAdapter,
            self.job_collection.get_jobs(),
            include_job_run,
            include_action_runs,
            include_action_graph,
            include_node_pool,
            num_runs=5,
        )

    def get_job_index(self):
        jobs = adapter.adapt_many(
            adapter.JobIndexAdapter,
            self.job_collection.get_jobs(),
        )
        return {job['name']: job['actions'] for job in jobs}

    @AsyncResource.bounded
    def render_GET(self, request):
        include_job_runs = requestargs.get_bool(
            request,
            'include_job_runs',
            default=False,
        )
        include_action_runs = requestargs.get_bool(
            request,
            'include_action_runs',
            default=False,
        )
        include_action_graph = requestargs.get_bool(
            request,
            'include_action_graph',
            default=True,
        )
        include_node_pool = requestargs.get_bool(
            request,
            'include_node_pool',
            default=True,
        )
        output = dict(
            jobs=self.get_data(
                include_job_runs,
                include_action_runs,
                include_action_graph,
                include_node_pool,
            ),
        )
        return respond(request, output)

    @AsyncResource.exclusive
    def render_POST(self, request):
        return handle_command(request, self.controller, self.job_collection)


class ConfigResource(resource.Resource):
    """Resource for configuration changes"""

    isLeaf = True

    def __init__(self, master_control):
        self.controller = controller.ConfigController(master_control)
        resource.Resource.__init__(self)

    def get_config_index(self):
        return self.controller.get_namespaces()

    @AsyncResource.bounded
    def render_GET(self, request):
        config_name = requestargs.get_string(request, 'name')
        no_header = requestargs.get_bool(request, 'no_header')
        if not config_name:
            return respond(
                request,
                {'error': "'name' for config is required."},
                code=http.BAD_REQUEST,
            )
        response = self.controller.read_config(
            config_name,
            add_header=not no_header,
        )
        return respond(request, response)

    @AsyncResource.exclusive
    def render_POST(self, request):
        config_content = requestargs.get_string(request, 'config')
        name = requestargs.get_string(request, 'name')
        config_hash = requestargs.get_string(request, 'hash')
        check = requestargs.get_bool(request, 'check')

        if not name:
            return respond(
                request,
                {'error': "'name' for config is required."},
                code=http.BAD_REQUEST,
            )

        response = {'status': "Active"}

        if check:
            fn = self.controller.check_config
            req = "configure check"
        elif config_content == "":
            fn = self.controller.delete_config
            req = "configuration delete"
        else:
            fn = self.controller.update_config
            req = "reconfigure"

        log.info("Handling %s request: %s, %s" % (req, name, config_hash))
        error = fn(name, config_content, config_hash)

        if error:
            response['error'] = error
        return respond(request, response)


class StatusResource(resource.Resource):

    isLeaf = True

    def __init__(self, master_control):
        self._master_control = master_control
        resource.Resource.__init__(self)

    @AsyncResource.bounded
    def render_GET(self, request):
        return respond(request, {'status': "I'm alive."})


class ApiRootResource(resource.Resource):
    def __init__(self, mcp):
        self._master_control = mcp
        resource.Resource.__init__(self)

        # Setup children
        self.putChild(
            b'jobs',
            JobCollectionResource(mcp.get_job_collection()),
        )

        self.putChild(b'config', ConfigResource(mcp))
        self.putChild(b'status', StatusResource(mcp))
        self.putChild(b'', self)

    @AsyncResource.bounded
    def render_GET(self, request):
        """Return an index of urls for resources."""
        response = {
            'jobs': self.children[b'jobs'].get_job_index(),
            'namespaces': self.children[b'config'].get_config_index(),
        }
        return respond(request, response)


class RootResource(resource.Resource):
    def __init__(self, mcp, web_path):
        resource.Resource.__init__(self)
        self.web_path = web_path
        self.mcp = mcp
        self.putChild(b'api', ApiRootResource(self.mcp))
        self.putChild(b'web', static.File(web_path))
        web2_path = re.sub(
            r"tronweb(/?)$", "tronweb2/resources/public", web_path
        )
        self.putChild(b'web2', static.File(web2_path))
        self.putChild(b'', self)

    def render_GET(self, request):
        request.redirect(request.prePathURL() + b'web')
        request.finish()
        return server.NOT_DONE_YET

    def __str__(self):
        return "%s(%s, %s)" % (type(self).__name__, self.mcp, self.web_path)


class LogAdapter(object):
    def __init__(self, logger):
        self.logger = logger

    def write(self, line):
        self.logger.info(line.rstrip(b'\n'))

    def close(self):
        pass


class TronSite(server.Site):
    """Subclass of a twisted Site to customize logging."""

    access_log = logging.getLogger('tron.api.www.access')

    @classmethod
    def create(cls, mcp, web_path):
        return cls(RootResource(mcp, web_path))

    def startFactory(self):
        server.Site.startFactory(self)
        self.logFile = LogAdapter(self.access_log)

    def __repr__(self):
        return '%s(%s)' % (self.__class__.__name__, self.resource)<|MERGE_RESOLUTION|>--- conflicted
+++ resolved
@@ -8,11 +8,8 @@
 import collections
 import datetime
 import logging
-<<<<<<< HEAD
 import re
-=======
 import traceback
->>>>>>> dedef0a3
 
 import six
 
