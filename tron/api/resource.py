--- conflicted
+++ resolved
@@ -46,12 +46,8 @@
 def respond(request, response_dict, code=http.OK, headers=None):
     """Helper to generate a json response"""
     request.setResponseCode(code)
-<<<<<<< HEAD
-    request.setHeader(b'content-type', b'text/json; charset=utf-8')
-=======
-    request.setHeader(b'content-type', b'application/json')
+    request.setHeader(b'content-type', b'application/json; charset=utf-8')
     request.setHeader(b'Access-Control-Allow-Origin', b'*')
->>>>>>> cdac7e33
     for key, val in six.iteritems((headers or {})):
         request.setHeader(str(key), str(val))
     return str(
