--- conflicted
+++ resolved
@@ -291,11 +291,7 @@
                 include_action_runs,
                 include_action_graph,
                 include_node_pool,
-<<<<<<< HEAD
-            )
-=======
             ),
->>>>>>> 6782b1ce
         )
         return respond(request, output)
 
