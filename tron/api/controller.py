"""
Web Controllers for the API.
"""
from __future__ import absolute_import
from __future__ import unicode_literals

import logging

import pkg_resources
import six

import tron
from tron.config import schema

log = logging.getLogger(__name__)


class UnknownCommandError(Exception):
    """Exception raised when a controller received an unknown command."""


class JobCollectionController(object):
    def __init__(self, job_collection):
        self.job_collection = job_collection

    def handle_command(self, command):
        if command == 'disableall':
            self.job_collection.disable()
            return "Disabled all jobs."

        if command == 'enableall':
            self.job_collection.enable()
            return "Enabled all jobs."

        raise UnknownCommandError("Unknown command %s" % command)


class ActionRunController(object):

    mapped_commands = {
        'start',
        'success',
        'cancel',
        'fail',
        'skip',
        'stop',
        'kill',
        'retry',
    }

    def __init__(self, action_run, job_run):
        self.action_run = action_run
        self.job_run = job_run

    def handle_command(self, command):
        if command not in self.mapped_commands:
            raise UnknownCommandError("Unknown command %s" % command)

        if command == 'start' and self.job_run.is_scheduled:
            return (
                "Action run can not be started if it's job run is still "
                "scheduled."
            )

        if command in ('stop', 'kill'):
            return self.handle_termination(command)

        if command == 'retry':
            return self.handle_retry()

        if getattr(self.action_run, command)():
            msg = "%s now in state %s"
            return msg % (self.action_run, self.action_run.state)

        msg = "Failed to %s on %s. State is %s."
        return msg % (command, self.action_run, self.action_run.state)

    def handle_termination(self, command):
        try:
            getattr(self.action_run, command)()
            msg = "Attempting to %s %s"
            return msg % (command, self.action_run)
        except NotImplementedError as e:
            msg = "Failed to %s: %s"
            return msg % (command, e)

    def handle_retry(self):
        cleanup_run = self.job_run.action_runs.cleanup_action_run
        if cleanup_run and cleanup_run.is_done:
            return "JobRun has run a cleanup action, use rerun instead"

        if self.action_run.retry():
            return "Retrying %s" % self.action_run
        else:
            return "Failed to schedule retry for %s" % self.action_run


class JobRunController(object):

    mapped_commands = {'start', 'success', 'cancel', 'fail', 'stop'}

    def __init__(self, job_run, job_scheduler):
        self.job_run = job_run
        self.job_scheduler = job_scheduler

    def handle_command(self, command):
        if command == 'restart' or command == 'rerun':
            runs = self.job_scheduler.manual_start(self.job_run.run_time)
            return "Created %s" % ",".join(str(run) for run in runs)

        if command in self.mapped_commands:
            if getattr(self.job_run, command)():
                return "%s now in state %s" % (
<<<<<<< HEAD
                    self.job_run, self.job_run.state
=======
                    self.job_run,
                    self.job_run.state,
>>>>>>> 6782b1ce
                )

            msg = "Failed to %s, %s in state %s"
            return msg % (command, self.job_run, self.job_run.state)

        raise UnknownCommandError("Unknown command %s" % command)


class JobController(object):
    def __init__(self, job_scheduler):
        self.job_scheduler = job_scheduler

    def handle_command(self, command, run_time=None):
        if command == 'enable':
            self.job_scheduler.enable()
            return "%s is enabled" % self.job_scheduler.get_job()

        elif command == 'disable':
            self.job_scheduler.disable()
            return "%s is disabled" % self.job_scheduler.get_job()

        elif command == 'start':
            runs = self.job_scheduler.manual_start(run_time=run_time)
            return "Created %s" % ",".join(str(run) for run in runs)

        raise UnknownCommandError("Unknown command %s" % command)


def format_seq(seq):
    return "\n# ".join(sorted(seq))


def format_mapping(mapping):
    seq = ("%-30s: %s" % (k, v) for k, v in sorted(six.iteritems(mapping)))
    return format_seq(seq)


class ConfigController(object):
    """Control config. Return config contents and accept updated configuration
    from the API.
    """

    TEMPLATE_FILE = 'named_config_template.yaml'

    TEMPLATE = pkg_resources.resource_string(
        tron.__name__,
        TEMPLATE_FILE,
    ).decode('utf-8')

    HEADER_END = "{}\n".format(TEMPLATE.split('\n')[-2])

    DEFAULT_NAMED_CONFIG = "\njobs:\n"

    def __init__(self, mcp):
        self.mcp = mcp
        self.config_manager = mcp.get_config_manager()

    def render_template(self, config_content):
        container = self.config_manager.load()
        command_context = container.get_master().command_context or {}
        context = {
            'node_names': format_seq(container.get_node_names()),
            'command_context': format_mapping(command_context),
        }
        header_content = self.TEMPLATE % context
        return header_content + config_content

    def strip_header(self, name, content):
        if name == schema.MASTER_NAMESPACE:
            return content

        header_end_index = content.find(self.HEADER_END)
        if header_end_index > -1:
            return content[header_end_index + len(self.HEADER_END):]
        return content

    def _get_config_content(self, name):
        if name not in self.config_manager:
            return self.DEFAULT_NAMED_CONFIG
        return self.config_manager.read_raw_config(name)

    def read_config(self, name, add_header=True):
        config_content = self._get_config_content(name)
        config_hash = self.config_manager.get_hash(name)

        if name != schema.MASTER_NAMESPACE and add_header:
            config_content = self.render_template(config_content)
        return dict(config=config_content, hash=config_hash)

    def check_config(self, name, content, config_hash):
        """Update a configuration fragment and reload the MCP."""
        if self.config_manager.get_hash(name) != config_hash:
            return "Configuration update will fail: config is stale, try again"

        content = self.strip_header(name, content)

        try:
            self.config_manager.validate_with_fragment(name, content)
        except Exception as e:
            return "Configuration update will fail: %s" % str(e)

        return self.config_manager.check_config(name, content)

    def update_config(self, name, content, config_hash):
        """Update a configuration fragment and reload the MCP."""
        if self.config_manager.get_hash(name) != config_hash:
            return "Configuration has changed. Please try again."
        content = self.strip_header(name, content)
        try:
            self.config_manager.write_config(name, content)
            self.mcp.reconfigure()
        except Exception as e:
            log.error("Configuration update failed: %s" % e)
            return str(e)

    def delete_config(self, name, content, config_hash):
        """Delete a configuration fragment and reload the MCP."""
        if self.config_manager.get_hash(name) != config_hash:
            return "Configuration has changed. Please try again."

        if content != "":
            return "Configuration content is not empty, will not delete."

        try:
            self.config_manager.delete_config(name)
            self.mcp.reconfigure()
        except Exception as e:
            log.error("Deleting configuration for %s failed: %s" % (name, e))
            return str(e)

    def get_namespaces(self):
        return self.config_manager.get_namespaces()<|MERGE_RESOLUTION|>--- conflicted
+++ resolved
@@ -111,12 +111,8 @@
         if command in self.mapped_commands:
             if getattr(self.job_run, command)():
                 return "%s now in state %s" % (
-<<<<<<< HEAD
-                    self.job_run, self.job_run.state
-=======
                     self.job_run,
                     self.job_run.state,
->>>>>>> 6782b1ce
                 )
 
             msg = "Failed to %s, %s in state %s"
