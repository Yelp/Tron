--- conflicted
+++ resolved
@@ -15,15 +15,9 @@
 
 from twisted.web import http, resource, server
 
-<<<<<<< HEAD
-from tron import service, event
-from tron.api import adapter, controller
-from tron.core import actionrun
-=======
 from tron import event
 from tron.api import adapter, controller
 from tron.core import actionrun, service
->>>>>>> 62f29701
 from tron.api import requestargs
 
 
