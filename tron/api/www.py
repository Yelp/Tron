"""
Web Services Interface used by command-line clients and web frontend to
view current state, event history and send commands to trond.
"""

import datetime
import logging
import urllib

try:
    import simplejson as json
    assert json # pyflakes
except ImportError:
    import json

from twisted.web import http, resource

<<<<<<< HEAD
from tron import event
from tron.api import adapter, controller
from tron.core import actionrun, service
=======
from tron import service, event
from tron.api import adapter, controller
from tron.core import actionrun
>>>>>>> 70342a66
from tron.api import requestargs


log = logging.getLogger(__name__)


class JSONEncoder(json.JSONEncoder):
    """Custom JSON for certain objects"""

    def default(self, o):
        if isinstance(o, datetime.datetime):
            return o.strftime("%Y-%m-%d %H:%M:%S")

        if isinstance(o, datetime.date):
            return o.isoformat()

        return super(JSONEncoder, self).default(o)


def respond(request, response_dict, code=http.OK, headers=None):
    """Helper to generate a json response"""
    request.setResponseCode(code)
    request.setHeader('content-type', 'text/json')
    if headers:
        for key, val in headers.iteritems():
            request.setHeader(key, val)
    if response_dict:
        return json.dumps(response_dict, cls=JSONEncoder)
    return ""


class ActionRunResource(resource.Resource):

    isLeaf = True

    def __init__(self, job_run, action_name):
        resource.Resource.__init__(self)
        self._job_run           = job_run
        self._action_name       = action_name

    def render_GET(self, request):
        num_lines = requestargs.get_integer(request, 'num_lines')
        run_adapter = adapter.ActionRunAdapter(
                self._job_run, self._action_name, num_lines)
        return respond(request, run_adapter.get_repr())

    def render_POST(self, request):
        cmd = requestargs.get_string(request, 'command')
        log.info("Handling '%s' request for action run %s.%s",
                 cmd, self._job_run.id, self._action_name)

        if cmd not in ('start', 'success', 'cancel', 'fail', 'skip'):
            log.warning("Unknown request command %s", cmd)
            return respond(request, None, code=http.NOT_IMPLEMENTED)

        action_run = self._job_run.action_runs[self._action_name]

        # An action can only be started if the job run has been started
        if cmd == 'start' and self._job_run.is_scheduled:
            resp = None
        else:
            try:
                resp = getattr(action_run, cmd)()
            except actionrun.Error:
                resp = None

        if not resp:
            msg = "Failed to %s action run %s is in state %s." % (
                    cmd, action_run, action_run.state)
        else:
            msg = "Action run now in state %s" % action_run.state.short_name
        return respond(request, {'result': msg})


class JobRunResource(resource.Resource):

    isLeaf = False

    def __init__(self, run, master_control):
        resource.Resource.__init__(self)
        self._run = run
        self._master_control = master_control

    def getChild(self, act_name, request):
        if act_name == '':
            return self
        if act_name == '_events':
            return EventResource(self._run)
        if act_name in self._run.action_runs:
            return ActionRunResource(self._run, act_name)

        return resource.NoResource("Cannot find action '%s' for job run '%s'" %
                                   (act_name, self._run.id))

    def render_GET(self, request):
        run_adapter = adapter.JobRunAdapter(self._run, include_action_runs=True)
        return respond(request, run_adapter.get_repr())

    def render_POST(self, request):
        cmd = requestargs.get_string(request, 'command')
        log.info("Handling '%s' request for job run %s", cmd, self._run.id)

        if cmd not in ['start', 'restart', 'success', 'fail', 'cancel']:
            log.warning("Unknown request command %s", cmd)
            return respond(request, None, code=http.NOT_IMPLEMENTED)

        getattr(self, '_%s' % cmd)()
        return respond(request, {'result': "Job run now in state %s" %
                                 self._run.state.short_name})

    def _restart(self):
        log.info("Resetting all action runs to scheduled state")
        job_name = self._run.job_name
        job_sched = self._master_control.jobs[job_name]
        job_sched.manual_start(self._run.run_time)

    def _start(self):
        if self._run.start():
            log.info("Starting job run %s", self._run.id)
        else:
            log.warning("Failed to start job run %s" % self._run)

    def _success(self):
        if self._run.success():
            log.info("Marking job run %s for success", self._run.id)
        else:
            log.warning("Request to mark job run %s succeed when it has"
                        " already", self._run.id)

    def _cancel(self):
        if self._run.cancel():
            log.info("Cancelling job %s", self._run.id)
            self._run.cancel()
        else:
            log.warning("Request to cancel job run %s when it's already"
                        " cancelled", self._run.id)

    def _fail(self):
        if self._run.fail():
            log.info("Marking job run %s as failed", self._run.id)
        else:
            log.warning("Request to fail job run %s when it's already running"
                        " or done", self._run.id)


class JobResource(resource.Resource):
    """A resource that describes a particular job"""

    isLeaf = False

    def __init__(self, job_sched, master_control):
        self._job_sched         = job_sched
        self._master_control    = master_control
        resource.Resource.__init__(self)

    def getChild(self, run_id, request):
        job = self._job_sched.job
        if run_id == '':
            return self
        if run_id == '_events':
            return EventResource(self._job_sched.job)

        run_id = run_id.upper()
        if run_id == 'HEAD':
            run = job.runs.get_newest()
        elif run_id.isdigit():
            run = job.runs.get_run_by_num(int(run_id))
        else:
            run = job.runs.get_run_by_state_short_name(run_id)

        if run:
            return JobRunResource(run, self._master_control)
        return resource.NoResource(
                "Cannot find run number '%s' for job '%s'" % (run_id, job.name))

    def render_GET(self, request):
        include_action_runs = requestargs.get_bool(request, 'include_action_runs')
        job_adapter = adapter.JobAdapter(
                self._job_sched.job, True, include_action_runs)
        return respond(request, job_adapter.get_repr())

    def render_POST(self, request):
        cmd = requestargs.get_string(request, 'command')
        log.info("Handling '%s' request for job run %s",
                cmd, self._job_sched.job.name)

        if cmd == 'enable':
            self._job_sched.enable()
            msg = "Job %s is enabled" % self._job_sched.job.name

        elif cmd == 'disable':
            self._job_sched.disable()
            msg = "Job %s is disabled" % self._job_sched.job.name

        elif cmd == 'start':
            run_time = requestargs.get_datetime(request, 'run_time')
            runs = self._job_sched.manual_start(run_time=run_time)
            msg = "New Job Runs %s created" % ",".join([r.id for r in runs])

        else:
            return respond(request, None, code=http.NOT_IMPLEMENTED)

        return respond(request, {'result': msg})


class JobsResource(resource.Resource):
    """Resource for all our daemon's jobs"""

    def __init__(self, master_control):
        self.mcp                = master_control
        self.controller         = controller.JobController(master_control)
        resource.Resource.__init__(self)

    def getChild(self, name, request):
        if name == '':
            return self

        job_sched = self.mcp.get_job_by_name(name)
        if job_sched is None:
            return resource.NoResource("Cannot find job '%s'" % name)

        return JobResource(job_sched, self.mcp)

    def get_data(self, include_job_run=False, include_action_runs=False):
        job_adapter = adapter.JobAdapter
        return [
            job_adapter(job.job, include_job_run, include_action_runs).get_repr()
            for job in self.mcp.get_jobs()
        ]

    def render_GET(self, request):
        include_job_runs = requestargs.get_bool(request, 'include_job_runs')
        include_action_runs = requestargs.get_bool(request, 'include_action_runs')
        output = dict(jobs=self.get_data(include_job_runs, include_action_runs))
        return respond(request, output)

    def render_POST(self, request):
        cmd = requestargs.get_string(request, 'command')
        log.info("Handling '%s' request on all jobs", cmd)

        if cmd == 'disableall':
            self.controller.disable_all()
            return respond(request, {'result': "All jobs are now disabled"})

        if cmd == 'enableall':
            self.controller.enable_all()
            return respond(request, {'result': "All jobs are now enabled"})

        log.warning("Unknown request command %s for all jobs", cmd)
        return respond(request, None, code=http.NOT_IMPLEMENTED)


class ServiceInstanceResource(resource.Resource):

    isLeaf = True

    def __init__(self, service_instance, master_control):
        self._service_instance = service_instance
        self._master_control = master_control
        resource.Resource.__init__(self)

    def render_POST(self, request):
        cmd = requestargs.get_string(request, 'command')
        log.info("Handling '%s' request on service %s",
                 cmd, self._service_instance.id)

        if cmd == 'stop':
            self._service_instance.stop()
            return respond(request, {'result': "Service instance stopping"})

        if cmd == 'zap':
            self._service_instance.zap()
            return respond(request, {'result': "Service instance zapped"})

        if cmd == 'start':
            try:
                self._service_instance.start()
            except service.InvalidStateError:
                msg = ("Failed to start: Service is already %s" %
                       self._service_instance.state)
                return respond(request, {'result': msg})

            return respond(request, {'result': "Service instance starting"})

        log.warning("Unknown request command %s for service %s", cmd,
                    self._service_instance.id)
        return respond(request, None, code=http.NOT_IMPLEMENTED)


class ServiceResource(resource.Resource):
    """A resource that describes a particular service"""
    def __init__(self, service, master_control):
        self._service = service
        self._master_control = master_control
        resource.Resource.__init__(self)

    def getChild(self, name, request):
        if name == '':
            return self
        if name == '_events':
            return EventResource(self._service)

        for instance in self._service.instances:
            if str(instance.instance_number) == str(name):
                return ServiceInstanceResource(instance, self._master_control)
        else:
            return resource.NoResource("Cannot find service '%s'" % name)

    def get_instance_data(self, instance):
        return {
            'id':           instance.id,
            'node':         instance.node.hostname if instance.node else None,
            'state':        instance.state.name,
        }

    # TODO: create an adapter
    def render_GET(self, request):
        instance_output = [
            self.get_instance_data(instance)
            for instance in self._service.instances
        ]

        output = {
            'name':         self._service.name,
            'state':        self._service.state.name.upper(),
            'count':        self._service.count,
            'command':      self._service.command,
            'instances':    instance_output,
            'node_pool':    [n.hostname for n in self._service.node_pool.nodes]
        }
        return respond(request, output)

    def render_POST(self, request):
        cmd = requestargs.get_string(request, 'command')
        log.info("Handling '%s' request on service %s",
                 cmd, self._service.name)

        if cmd == 'stop':
            self._service.stop()
            return respond(request, {'result': "Service stopping"})

        if cmd == 'zap':
            self._service.zap()
            return respond(request, {'result': "Service zapped"})

        if cmd == 'start':
            try:
                self._service.start()
            except service.InvalidStateError:
                msg = ("Failed to start: Service is already %s" %
                       self._service.state)
                return respond(request, {'result': msg})

            return respond(request, {'result': "Service starting"})

        log.warning("Unknown request command %s for service %s",
                    cmd, self._service.name)
        return respond(request, None, code=http.NOT_IMPLEMENTED)


class ServicesResource(resource.Resource):
    """Resource for all our daemon's services"""

    def __init__(self, master_control):
        self._master_control = master_control
        resource.Resource.__init__(self)

    def getChild(self, name, request):
        if name == '':
            return self

        found = self._master_control.services.get(name)
        if found is None:
            return resource.NoResource("Cannot find service '%s'" % name)

        return ServiceResource(found, self._master_control)

    def get_data(self):
        service_list = []
        for current_service in self._master_control.services.itervalues():
            try:
                status = current_service.state.name.upper()
            except Exception, e:
                log.error("Unexpected service state: %s" % e)
                status = "BROKEN"
            try:
                count = current_service.count
            except Exception, e:
                log.error("Unexpected service count: %s" % e)
                count = -1

            service_desc = {
                'name': current_service.name,
                'count': count,
                'href': "/services/%s" % urllib.quote(current_service.name),
                'status': status,
            }
            service_list.append(service_desc)

        return service_list

    def render_GET(self, request):
        request.setHeader("content-type", "text/json")
        return respond(request, dict(services=self.get_data()))


class ConfigResource(resource.Resource):
    """Resource for configuration changes"""

    isLeaf = True

    def __init__(self, master_control):
        self.mcp                = master_control
        config_filepath         = master_control.config_filepath
        self.controller         = controller.ConfigController(config_filepath)
        resource.Resource.__init__(self)

    def render_GET(self, request):
        return respond(request, {'config': self.controller.read_config()})

    def render_POST(self, request):
        log.info("Handling reconfigure request")
        new_config = requestargs.get_string(request, 'config')
        self.controller.rewrite_config(new_config)

        response = {'status': "Active"}
        try:
            self.mcp.reconfigure()
        except Exception, e:
            log.exception("Failure doing live reconfigure")
            response['error'] = str(e)

        return respond(request, response)


class StatusResource(resource.Resource):

    isLeaf = True

    def __init__(self, master_control):
        self._master_control = master_control
        resource.Resource.__init__(self)

    def render_GET(self, request):
        return respond(request, {'status': "I'm alive."})


class EventResource(resource.Resource):

    isLeaf = True

    def __init__(self, recordable):
        resource.Resource.__init__(self)
        self._recordable = recordable

    def render_GET(self, request):
        response_data = []

        recorder = event.EventManager.get_instance().get(self._recordable)
        if not recorder:
            return respond(request, dict(data=[]))

        for evt in recorder.list():
            entity_desc = "UNKNOWN" if not evt.entity else str(evt.entity)
            response_data.append({
                'level':        evt.level,
                'name':         evt.name,
                'entity':       entity_desc,
                'time':         evt.time
            })
        return respond(request, dict(data=response_data))


class RootResource(resource.Resource):
    def __init__(self, master_control):
        self._master_control = master_control
        resource.Resource.__init__(self)

        # Setup children
        self.putChild('jobs',       JobsResource(master_control))
        self.putChild('services',   ServicesResource(master_control))
        self.putChild('config',     ConfigResource(master_control))
        self.putChild('status',     StatusResource(master_control))
        self.putChild('events',     EventResource(master_control))

    def getChild(self, name, request):
        if name == '':
            return self
        return resource.Resource.getChild(self, name, request)

    def render_GET(self, request):
        request.setHeader("content-type", "text/json")

        # We're going to load a big response with a bunch of stuff we know
        # about this tron instance

        jobs_resource = self.children["jobs"]
        services_resource = self.children["services"]

        response = {
            'jobs':             jobs_resource.get_data(),
            'jobs_href':        request.uri + request.childLink('jobs'),
            'services':         services_resource.get_data(),
            'services_href':    request.uri + request.childLink('services'),
            'config_href':      request.uri + request.childLink('config'),
            'status_href':      request.uri + request.childLink('status'),
        }
        return respond(request, response)<|MERGE_RESOLUTION|>--- conflicted
+++ resolved
@@ -15,15 +15,9 @@
 
 from twisted.web import http, resource
 
-<<<<<<< HEAD
 from tron import event
 from tron.api import adapter, controller
 from tron.core import actionrun, service
-=======
-from tron import service, event
-from tron.api import adapter, controller
-from tron.core import actionrun
->>>>>>> 70342a66
 from tron.api import requestargs
 
 
