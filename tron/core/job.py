--- conflicted
+++ resolved
@@ -125,12 +125,7 @@
         self.action_graph   = job.action_graph
         self.enabled        = job.enabled
         self.output_path    = job.output_path
-<<<<<<< HEAD
-        self.context        = job.context
         self.event.ok('reconfigured')
-=======
-        self.notify(self.EVENT_RECONFIGURED)
->>>>>>> 20e38eec
 
     @property
     def status(self):
