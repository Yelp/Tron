--- conflicted
+++ resolved
@@ -134,10 +134,6 @@
         """Factory method to create a new Job instance from configuration."""
         action_graph = actiongraph.ActionGraph.from_config(
             job_config.actions,
-<<<<<<< HEAD
-            parent_context,
-=======
->>>>>>> 6782b1ce
             job_config.cleanup_action,
         )
         runs = jobrun.JobRunCollection.from_config(job_config)
