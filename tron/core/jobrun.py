"""
 Classes to manage job runs.
"""
from __future__ import absolute_import
from __future__ import unicode_literals

import logging
from collections import deque

from six.moves import filter

from tron import command_context
from tron import event
from tron import node
from tron.core.actionrun import ActionRun
from tron.core.actionrun import ActionRunFactory
from tron.serialize import filehandler
from tron.utils import maybe_decode
from tron.utils import proxy
from tron.utils import timeutils
from tron.utils.observer import Observable
from tron.utils.observer import Observer

log = logging.getLogger(__name__)


class Error(Exception):
    pass


class JobRun(Observable, Observer):
    """A JobRun is an execution of a Job.  It has a list of ActionRuns and is
    responsible for starting ActionRuns in the correct order and managing their
    dependencies.
    """

    NOTIFY_DONE = 'notify_done'
    NOTIFY_STATE_CHANGED = 'notify_state_changed'

    context_class = command_context.JobRunContext

    # TODO: use config object
    def __init__(
        self,
        job_name,
        run_num,
        run_time,
        node,
        output_path=None,
        base_context=None,
        action_runs=None,
        action_graph=None,
        manual=None,
        service=None,
        deploy_group=None,
    ):
        super(JobRun, self).__init__()
        self.job_name = maybe_decode(job_name)
        self.run_num = run_num
        self.run_time = run_time
        self.node = node
        self.output_path = output_path or filehandler.OutputPath()
        self.output_path.append(self.id)
        self.action_runs_proxy = None
        self._action_runs = None
        self.action_graph = action_graph
        self.manual = manual
        self.service = service
        self.deploy_group = deploy_group
        self.event = event.get_recorder(self.full_id)
        self.event.ok('created')

        if action_runs:
            self.action_runs = action_runs

        self.context = command_context.build_context(self, base_context)

    @property
    def id(self):
        return '%s.%s' % (self.job_name, self.run_num)

    @classmethod
    def for_job(cls, job, run_num, run_time, node, manual):
        """Create a JobRun for a job."""
        run = cls(
            job.get_name(),
            run_num,
            run_time,
            node,
            job.output_path.clone(),
            job.context,
            action_graph=job.action_graph,
            manual=manual,
            service=job.service,
            deploy_group=job.deploy_group,
        )

<<<<<<< HEAD
        run.action_runs = ActionRunFactory.build_action_run_collection(
=======
        action_runs = ActionRunFactory.build_action_run_collection(
>>>>>>> 6782b1ce
            run,
            job.action_runner,
        )
        return run

    @classmethod
    def from_state(
        cls,
        state_data,
        action_graph,
        output_path,
        context,
        run_node,
    ):
        """Restore a JobRun from a serialized state."""
        pool_repo = node.NodePoolRepository.get_instance()
        run_node = pool_repo.get_node(state_data.get('node_name'), run_node)
        job_name = state_data['job_name']

        job_run = cls(
            job_name,
            state_data['run_num'],
            state_data['run_time'],
            run_node,
            action_graph=action_graph,
            manual=state_data.get('manual', False),
            output_path=output_path,
            base_context=context,
            service=state_data.get('service'),
            deploy_group=state_data.get('deploy_group'),
        )
        action_runs = ActionRunFactory.action_run_collection_from_state(
            job_run,
            state_data['runs'],
            state_data['cleanup_run'],
        )
        job_run.action_runs = action_runs
        return job_run

    @property
    def state_data(self):
        """This data is used to serialize the state of this job run."""
        return {
            'job_name': self.job_name,
            'run_num': self.run_num,
            'run_time': self.run_time,
            'node_name': self.node.get_name() if self.node else None,
            'runs': self.action_runs.state_data,
            'cleanup_run': self.action_runs.cleanup_action_state_data,
            'manual': self.manual,
            'service': self.service,
            'deploy_group': self.deploy_group,
        }

    def _get_action_runs(self):
        return self._action_runs

    def _set_action_runs(self, run_collection):
        """Store action runs and register callbacks."""
        if self._action_runs is not None:
            raise ValueError("ActionRunCollection already set on %s" % self)

        self._action_runs = run_collection
        for action_run in run_collection.action_runs_with_cleanup:
            self.watch(action_run)

        self.action_runs_proxy = proxy.AttributeProxy(
            self.action_runs,
            [
                'queue',
                'cancel',
                'success',
                'fail',
                'is_cancelled',
                'is_unknown',
                'is_failed',
                'is_succeeded',
                'is_running',
                'is_starting',
                'is_queued',
                'is_scheduled',
                'is_skipped',
                'is_starting',
                'start_time',
                'end_time',
            ],
        )

    def _del_action_runs(self):
        del self._action_runs

    action_runs = property(
        _get_action_runs,
        _set_action_runs,
        _del_action_runs,
    )

    def seconds_until_run_time(self):
        run_time = self.run_time
        if run_time.tzinfo:
            now = timeutils.current_time(tz=run_time.tzinfo)
        else:
            now = timeutils.current_time()
        return max(0, timeutils.delta_total_seconds(run_time - now))

    def start(self):
        """Start this JobRun as a scheduled run (not a manual run)."""
        self.event.info('start')
        if self.action_runs.has_startable_action_runs and self._do_start():
            return True

    def _do_start(self):
        log.info("Starting JobRun %s", self.id)

        self.action_runs.ready()
        if any(self._start_action_runs()):
            self.event.ok('started')
            return True

    def stop(self):
        if self.action_runs.is_done:
            return
        self.action_runs.stop()

    def _start_action_runs(self):
        """Start all startable action runs, and return any that were
        successfully started.
        """
        started_actions = []
        for action_run in self.action_runs.get_startable_action_runs():
            if action_run.start():
                started_actions.append(action_run)

        return started_actions

    def handle_action_run_state_change(self, action_run, _):
        """Handle events triggered by JobRuns."""
        # propagate all state changes (from action runs) up to state serializer
        self.notify(self.NOTIFY_STATE_CHANGED)

        if not action_run.is_done:
            return

        if action_run.is_skipped and self.action_runs.is_scheduled:
            return

        if not action_run.is_broken and any(self._start_action_runs()):
            log.info("Action runs started for %s." % self)
            return

        if self.action_runs.is_active or self.action_runs.is_scheduled:
            log.info("%s still has running or scheduled actions." % self)
            return

        # If we can't make any progress, we're done
        cleanup_run = self.action_runs.cleanup_action_run
        if not cleanup_run or cleanup_run.is_done:
            return self.finalize()

        # TODO: remove in (0.6), start() no longer raises an exception
        # When a job is being disabled, or the daemon is being shut down a bunch
        # of ActionRuns will be cancelled/failed. This would cause cleanup
        # action to be triggered more then once. Guard against that.
        if cleanup_run.check_state('start'):
            cleanup_run.start()

    handler = handle_action_run_state_change

    def finalize(self):
        """The last step of a JobRun. Called when the cleanup action
        completes or if the job has no cleanup action, called once all action
        runs have reached a 'done' state.

        Triggers an event to notifies the Job that is is done.
        """
        if self.action_runs.is_failed:
            self.event.critical('failed')
        else:
            self.event.ok('succeeded')

        # Notify Job that this JobRun is complete
        self.notify(self.NOTIFY_DONE)

    def cleanup(self):
        """Cleanup any resources used by this JobRun."""
        self.event.notice('removed')
        event.EventManager.get_instance().remove(self.full_id)
        self.clear_observers()
        self.action_runs.cleanup()
        self.node = None
        self.action_graph = None
        self._action_runs = None
        self.output_path.delete()

    def get_action_run(self, action_name):
        return self.action_runs.get(action_name)

    @property
    def state(self):
        """The overall state of this job run. Based on the state of its actions.
        """
        if not self.action_runs:
            log.info("%s has no state" % self)
            return ActionRun.STATE_UNKNOWN

        if self.action_runs.is_complete:
            return ActionRun.STATE_SUCCEEDED
        if self.action_runs.is_cancelled:
            return ActionRun.STATE_CANCELLED
        if self.action_runs.is_running:
            return ActionRun.STATE_RUNNING
        if self.action_runs.is_starting:
            return ActionRun.STATE_STARTING
        if self.action_runs.is_failed:
            return ActionRun.STATE_FAILED
        if self.action_runs.is_scheduled:
            return ActionRun.STATE_SCHEDULED
        if self.action_runs.is_queued:
            return ActionRun.STATE_QUEUED

        log.info("%s in an unknown state: %s" % (self, self.action_runs))
        return ActionRun.STATE_UNKNOWN

    @property
    def full_id(self):
        return "JobRun:%s" % self.id

    def __getattr__(self, name):
        if self.action_runs_proxy:
            return self.action_runs_proxy.perform(name)
        raise AttributeError(name)

    def __str__(self):
        return self.full_id


class JobRunCollection(object):
    """A JobRunCollection is a deque of JobRun objects. Responsible for
    ordering and logic related to a group of JobRuns which should all be runs
    for the same Job.

    A JobRunCollection is created in two stages. First it's populated from a
    configuration object, and second its state is loaded from a serialized
    state dict.

    Runs in a JobRunCollection should always remain sorted by their run_num.
    """

    def __init__(self, run_limit):
        self.run_limit = run_limit
        self.runs = deque()

    @classmethod
    def from_config(cls, job_config):
        """Factory method for creating a JobRunCollection from a config."""
        return cls(job_config.run_limit)

    def restore_state(
        self,
        state_data,
        action_graph,
        output_path,
        context,
        node_pool,
    ):
        """Apply state to all jobs from the state dict."""
        if self.runs:
            msg = "State can not be restored to a collection with runs."
            raise ValueError(msg)

        restored_runs = [
            JobRun.from_state(
                run_state,
                action_graph,
                output_path.clone(),
                context,
                node_pool.next(),
            ) for run_state in state_data
        ]
        self.runs.extend(restored_runs)
        return restored_runs

    def build_new_run(self, job, run_time, node, manual=False):
        """Create a new run for the job, add it to the runs list,
        and return it.
        """
        run_num = self.next_run_num()
        log.info(
<<<<<<< HEAD
            "Building JobRun %s for %s on %s at %s" %
            (run_num, job, node, run_time)
=======
            "Building JobRun %s for %s on %s at %s" % (
                run_num,
                job,
                node,
                run_time,
            )
>>>>>>> 6782b1ce
        )

        run = JobRun.for_job(job, run_num, run_time, node, manual)
        self.runs.appendleft(run)
        self.remove_old_runs()
        return run

    def cancel_pending(self):
        """Find any queued or scheduled runs and cancel them."""
        for pending in self.get_pending():
            pending.cancel()

    def remove_pending(self):
        """Remove pending runs from the run list."""
        for pending in list(self.get_pending()):
            pending.cleanup()
            self.runs.remove(pending)

    def _get_runs_using(self, func, reverse=False):
        """Filter runs using func()."""
        job_runs = self.runs if not reverse else reversed(self.runs)
        return filter(func, job_runs)

    def _get_run_using(self, func, reverse=False):
        """Find the first run (from most recent to least recent), where func()
        returns true.  func() should be a callable which takes a single
        argument (a JobRun), and return True or False.
        """
        try:
            return next(self._get_runs_using(func, reverse))
        except StopIteration:
            return None

    def _filter_by_state(self, state):
        return lambda r: r.state == state

    def get_run_by_state(self, state):
        """Returns the most recent run which matches the state."""
        return self._get_run_using(self._filter_by_state(state))

    def get_run_by_num(self, num):
        """Return a the run with run number which matches num."""
        return self._get_run_using(lambda r: r.run_num == num)

    def get_run_by_index(self, index):
        """Return the job run at index. Jobs are indexed from oldest to newest.
        """
        try:
            return self.runs[index * -1 - 1]
        except IndexError:
            return None

    def get_run_by_state_short_name(self, short_name):
        """Returns the most recent run which matches the state short name."""
        return self._get_run_using(lambda r: r.state.short_name == short_name)

    def get_newest(self, include_manual=True):
        """Returns the most recently created JobRun."""

        def func(r):
            return True if include_manual else not r.manual

        return self._get_run_using(func)

    def get_pending(self):
        """Return the job runs that are queued or scheduled."""
        return self._get_runs_using(lambda r: r.is_scheduled or r.is_queued)

    @property
    def has_pending(self):
        return any(self.get_pending())

    def get_active(self, node=None):
        if node:

            def func(r):
                return (r.is_running or r.is_starting) and r.node == node
        else:

            def func(r):
                return r.is_running or r.is_starting

        return self._get_runs_using(func)

    def get_first_queued(self, node=None):
        state = ActionRun.STATE_QUEUED
        if node:

            def queued_func(r):
                return r.state == state and r.node == node
        else:
            queued_func = self._filter_by_state(state)
        return self._get_run_using(queued_func, reverse=True)

    def get_scheduled(self):
        state = ActionRun.STATE_SCHEDULED
        return self._get_runs_using(self._filter_by_state(state))

    def get_next_to_finish(self, node=None):
        """Return the most recent run which is either running or scheduled. If
        node is not None, then only looks for runs on that node.
        """

        def compare(run):
            if node and run.node != node:
                return False
            if run.is_running or run.is_scheduled:
                return run

        return self._get_run_using(compare)

    def next_run_num(self):
        """Return the next run number to use."""
        if not self.runs:
            return 0
        return max(r.run_num for r in self.runs) + 1

    def remove_old_runs(self):
        """Remove old runs to reduce the number of completed runs
        to within RUN_LIMIT.
        """
        while len(self.runs) > self.run_limit:
            run = self.runs.pop()
            run.cleanup()

    def get_action_runs(self, action_name):
        return [job_run.get_action_run(action_name) for job_run in self]

    @property
    def state_data(self):
        """Return the state data to serialize."""
        return [r.state_data for r in self.runs]

    @property
    def last_success(self):
        return self.get_run_by_state(ActionRun.STATE_SUCCEEDED)

    @property
    def next_run(self):
        return self.get_run_by_state(ActionRun.STATE_SCHEDULED)

    def __iter__(self):
        return iter(self.runs)

    def __str__(self):
        return "%s[%s]" % (
            type(self).__name__,
            ', '.join("%s(%s)" % (r.run_num, r.state) for r in self.runs),
        )<|MERGE_RESOLUTION|>--- conflicted
+++ resolved
@@ -95,11 +95,7 @@
             deploy_group=job.deploy_group,
         )
 
-<<<<<<< HEAD
         run.action_runs = ActionRunFactory.build_action_run_collection(
-=======
-        action_runs = ActionRunFactory.build_action_run_collection(
->>>>>>> 6782b1ce
             run,
             job.action_runner,
         )
@@ -388,17 +384,12 @@
         """
         run_num = self.next_run_num()
         log.info(
-<<<<<<< HEAD
-            "Building JobRun %s for %s on %s at %s" %
-            (run_num, job, node, run_time)
-=======
             "Building JobRun %s for %s on %s at %s" % (
                 run_num,
                 job,
                 node,
                 run_time,
             )
->>>>>>> 6782b1ce
         )
 
         run = JobRun.for_job(job, run_num, run_time, node, manual)
