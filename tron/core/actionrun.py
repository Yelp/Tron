"""
 tron.core.actionrun
"""
from __future__ import absolute_import
from __future__ import unicode_literals

import logging

import six
from six.moves import filter

from tron import command_context
from tron import node
from tron.actioncommand import ActionCommand
from tron.actioncommand import NoActionRunnerFactory
from tron.config.schema import ExecutorTypes
from tron.core import action
from tron.serialize import filehandler
from tron.utils import iteration
from tron.utils import maybe_decode
from tron.utils import proxy
from tron.utils import state
from tron.utils import timeutils
from tron.utils.observer import Observer

log = logging.getLogger(__name__)


class ActionRunFactory(object):
    """Construct ActionRuns and ActionRunCollections for a JobRun and
    ActionGraph.
    """

    @classmethod
    def build_action_run_collection(cls, job_run, action_runner):
        """Create an ActionRunGraph from an ActionGraph and JobRun."""
        action_run_map = {
<<<<<<< HEAD
            name:
            cls.build_run_for_action(job_run, action_inst, action_runner)
            for name, action_inst in job_run.action_graph.action_map.items()
=======
            maybe_decode(name): cls.build_run_for_action(
                job_run,
                action_inst,
                action_runner,
            )
            for name, action_inst in action_map
>>>>>>> 6782b1ce
        }
        return ActionRunCollection(job_run.action_graph, action_run_map)

    @classmethod
    def action_run_collection_from_state(
        cls,
        job_run,
        runs_state_data,
        cleanup_action_state_data,
    ):
        action_runs = [
            cls.action_run_from_state(job_run, state_data)
            for state_data in runs_state_data
        ]
        if cleanup_action_state_data:
            action_runs.append(
                cls.action_run_from_state(
                    job_run,
                    cleanup_action_state_data,
                    cleanup=True,
<<<<<<< HEAD
                )
=======
                ),
>>>>>>> 6782b1ce
            )

        action_run_map = {
            maybe_decode(action_run.action_name): action_run
            for action_run in action_runs
        }
        return ActionRunCollection(job_run.action_graph, action_run_map)

    @classmethod
    def build_run_for_action(cls, job_run, action, action_runner):
        """Create an ActionRun for a JobRun and Action."""
        run_node = action.node_pool.next(
        ) if action.node_pool else job_run.node

        args = {
            'job_run_id': job_run.id,
            'name': action.name,
            'node': run_node,
            'bare_command': action.command,
            'parent_context': job_run.context,
            'output_path': job_run.output_path.clone(),
            'cleanup': action.is_cleanup,
            'action_runner': action_runner,
            'executor': action.executor,
            'cluster': action.cluster,
            'pool': action.pool,
            'cpus': action.cpus,
            'mem': action.mem,
            'service': action.service or job_run.service,
            'deploy_group': action.deploy_group or job_run.deploy_group,
            'retries_remaining': action.retries,
        }
        if action.executor == ExecutorTypes.paasta:
            return PaaSTAActionRun(**args)
        return SSHActionRun(**args)

    @classmethod
    def action_run_from_state(cls, job_run, state_data, cleanup=False):
        """Restore an ActionRun for this JobRun from the state data."""
        args = {
            'state_data': state_data,
            'parent_context': job_run.context,
            'output_path': job_run.output_path.clone(),
            'job_run_node': job_run.node,
            'cleanup': cleanup,
        }

        if state_data.get('executor') == ExecutorTypes.paasta:
            return PaaSTAActionRun.from_state(**args)
        return SSHActionRun.from_state(**args)


class ActionRun(object):
    """Base class for tracking the state of a single run of an Action.

    ActionRuns are observed by a parent JobRun.
    """
    STATE_CANCELLED = state.NamedEventState('cancelled')
    STATE_UNKNOWN = state.NamedEventState('unknown', short_name='UNKWN')
    STATE_FAILED = state.NamedEventState('failed')
    STATE_SUCCEEDED = state.NamedEventState('succeeded')
    STATE_RUNNING = state.NamedEventState('running')
    STATE_STARTING = state.NamedEventState('starting', short_chars=5)
    STATE_QUEUED = state.NamedEventState('queued')
    STATE_SCHEDULED = state.NamedEventState('scheduled')
    STATE_SKIPPED = state.NamedEventState('skipped')

    STATE_SCHEDULED['ready'] = STATE_QUEUED
    STATE_SCHEDULED['queue'] = STATE_QUEUED
    STATE_SCHEDULED['cancel'] = STATE_CANCELLED
    STATE_SCHEDULED['start'] = STATE_STARTING

    STATE_QUEUED['cancel'] = STATE_CANCELLED
    STATE_QUEUED['start'] = STATE_STARTING
    STATE_QUEUED['schedule'] = STATE_SCHEDULED

    STATE_STARTING['started'] = STATE_RUNNING
    STATE_STARTING['fail'] = STATE_FAILED

    STATE_RUNNING['fail'] = STATE_FAILED
    STATE_RUNNING['fail_unknown'] = STATE_UNKNOWN
    STATE_RUNNING['success'] = STATE_SUCCEEDED

    STATE_FAILED['skip'] = STATE_SKIPPED
    STATE_CANCELLED['skip'] = STATE_SKIPPED

    # We can force many states to be success or failure
    for event_state in (STATE_UNKNOWN, STATE_QUEUED, STATE_SCHEDULED):
        event_state['success'] = STATE_SUCCEEDED
        event_state['fail'] = STATE_FAILED

    # The set of states that are considered end states. Technically some of
    # these states can be manually transitioned to other states.
    END_STATES = {
        STATE_FAILED,
        STATE_SUCCEEDED,
        STATE_CANCELLED,
        STATE_SKIPPED,
        STATE_UNKNOWN,
    }

    # Failed render command is false to ensure that it will fail when run
    FAILED_RENDER = 'false # Command failed to render correctly. See the Tron error log.'

    context_class = command_context.ActionRunContext

    # TODO: create a class for ActionRunId, JobRunId, Etc
    def __init__(
        self,
        job_run_id,
        name,
        node,
        bare_command=None,
        parent_context=None,
        output_path=None,
        cleanup=False,
        start_time=None,
        end_time=None,
        run_state=STATE_SCHEDULED,
        rendered_command=None,
        exit_status=None,
        action_runner=None,
        executor=None,
        cluster=None,
        pool=None,
        cpus=None,
        mem=None,
        service=None,
        deploy_group=None,
        retries_remaining=None,
        exit_statuses=None,
    ):
        self.job_run_id = maybe_decode(job_run_id)
        self.action_name = maybe_decode(name)
        self.node = node
        self.start_time = start_time
        self.end_time = end_time
        self.exit_status = exit_status
        self.bare_command = maybe_decode(bare_command)
        self.rendered_command = rendered_command
        self.action_runner = action_runner or NoActionRunnerFactory
        self.machine = state.StateMachine(
            self.STATE_SCHEDULED,
            delegate=self,
            force_state=run_state,
        )
        self.is_cleanup = cleanup
        self.executor = executor
        self.cluster = cluster
        self.pool = pool
        self.cpus = cpus
        self.mem = mem
        self.service = service
        self.deploy_group = deploy_group
        self.output_path = output_path or filehandler.OutputPath()
        self.output_path.append(self.id)
        self.context = command_context.build_context(self, parent_context)
        self.retries_remaining = retries_remaining
        self.exit_statuses = exit_statuses
        if self.exit_statuses is None:
            self.exit_statuses = []

        self.action_command = None

    @property
    def state(self):
        return self.machine.state

    @property
    def attach(self):
        return self.machine.attach

    @property
    def id(self):
        return "%s.%s" % (self.job_run_id, self.action_name)

    def check_state(self, state):
        """Check if the state machine can be transitioned to state."""
        return self.machine.check(state)

    @classmethod
    def from_state(
        cls,
        state_data,
        parent_context,
        output_path,
        job_run_node,
        cleanup=False,
    ):
        """Restore the state of this ActionRun from a serialized state."""
        pool_repo = node.NodePoolRepository.get_instance()

        # Support state from older version
        if 'id' in state_data:
            job_run_id, action_name = state_data['id'].rsplit('.', 1)
        else:
            job_run_id = state_data['job_run_id']
            action_name = state_data['action_name']

        job_run_node = pool_repo.get_node(
            state_data.get('node_name'),
            job_run_node,
        )

        rendered_command = state_data.get('rendered_command')
        run = cls(
            job_run_id,
            action_name,
            job_run_node,
            parent_context=parent_context,
            output_path=output_path,
            rendered_command=rendered_command,
            bare_command=state_data['command'],
            cleanup=cleanup,
            start_time=state_data['start_time'],
            end_time=state_data['end_time'],
            run_state=state.named_event_by_name(
                cls.STATE_SCHEDULED,
                state_data['state'],
            ),
            exit_status=state_data.get('exit_status'),
            retries_remaining=state_data.get('retries_remaining'),
            exit_statuses=state_data.get('exit_statuses'),
            executor=state_data.get('executor', ExecutorTypes.ssh),
            cluster=state_data.get('cluster'),
            pool=state_data.get('pool'),
            cpus=state_data.get('cpus'),
            mem=state_data.get('mem'),
            service=state_data.get('service'),
            deploy_group=state_data.get('deploy_group'),
        )

        # Transition running to fail unknown because exit status was missed
        if run.is_running:
            run._done('fail_unknown')
        if run.is_starting:
            run.fail(None)
        return run

    def start(self):
        """Start this ActionRun."""
        if not self.machine.check('start'):
            return False

        if len(self.exit_statuses) == 0:
            log.info("Starting action run %s", self.id)
        else:
            log.info(
                "Restarting action run {}, retry {}".format(
                    self.id,
                    len(self.exit_statuses),
                )
            )

        self.start_time = timeutils.current_time()
        self.machine.transition('start')

        if not self.is_valid_command:
            log.error(
                "Command for action run %s is invalid: %r",
                self.id,
                self.bare_command,
            )
            self.fail(-1)
            return

        return self.submit_command()

    def submit_command(self):
        raise NotImplementedError()

    def stop(self):
        raise NotImplementedError()

    def kill(self, final=True):
        raise NotImplementedError()

    def _done(self, target, exit_status=0):
        log.info(
            "Action run %s completed with %s and exit status %r",
            self.id,
            target,
            exit_status,
        )
        if self.machine.check(target):
            self.exit_status = exit_status
            self.end_time = timeutils.current_time()
            return self.machine.transition(target)

    def retry(self):
        if self.retries_remaining is None or self.retries_remaining <= 0:
            self.retries_remaining = 1

        if self.is_done:
            return self.fail(self.exit_status)
        else:
            log.info("Killing the current action run for a retry")
            return self.kill(final=False)

    def restart(self):
        self.machine.reset()
        return self.start()

    def fail(self, exit_status=0):
        if self.retries_remaining is not None:
            if self.retries_remaining > 0:
                self.retries_remaining -= 1
                self.exit_statuses.append(exit_status)
                return self.restart()
            else:
                log.info(
                    "Reached maximum number of retries: {}".format(
                        len(self.exit_statuses),
                    )
                )

        return self._done('fail', exit_status)

    def success(self):
        return self._done('success')

    def fail_unknown(self):
        """Failed with unknown reason."""
        log.warning("Lost communication with action run %s", self.id)
        return self.machine.transition('fail_unknown')

    @property
    def state_data(self):
        """This data is used to serialize the state of this action run."""
        rendered_command = self.rendered_command
        # Freeze command after it's run
        command = rendered_command if rendered_command else self.bare_command
        return {
            'job_run_id': self.job_run_id,
            'action_name': self.action_name,
            'state': self.state.name,
            'start_time': self.start_time,
            'end_time': self.end_time,
            'command': command,
            'rendered_command': self.rendered_command,
            'node_name': self.node.get_name() if self.node else None,
            'exit_status': self.exit_status,
            'executor': self.executor,
            'cluster': self.cluster,
            'pool': self.pool,
            'cpus': self.cpus,
            'mem': self.mem,
            'service': self.service,
            'deploy_group': self.deploy_group,
            'retries_remaining': self.retries_remaining,
            'exit_statuses': self.exit_statuses,
        }

    def render_command(self):
        """Render our configured command using the command context."""
        return self.bare_command % self.context

    @property
    def command(self):
        if self.rendered_command:
            return self.rendered_command

        try:
            self.rendered_command = self.render_command()
        except Exception as e:
            log.error(
                "Failed generating rendering command: %s: %s" %
                (e.__class__.__name__, e)
            )

            # Return a command string that will always fail
            self.rendered_command = self.FAILED_RENDER
        return self.rendered_command

    @property
    def is_valid_command(self):
        """Returns True if the bare_command was rendered without any errors.
        This has the side effect of actually rendering the bare_command.
        """
        return self.command != self.FAILED_RENDER

    @property
    def is_done(self):
        return self.state in self.END_STATES

    @property
    def is_complete(self):
        return self.is_succeeded or self.is_skipped

    @property
    def is_broken(self):
        return self.is_failed or self.is_cancelled or self.is_unknown

    @property
    def is_active(self):
        return self.is_starting or self.is_running

    def cleanup(self):
        self.machine.clear_observers()
        self.cancel()

    def __getattr__(self, name):
        """Support convenience properties for checking if this ActionRun is in
        a specific state (Ex: self.is_running would check if self.state is
        STATE_RUNNING) or for transitioning to a new state (ex: ready).
        """
        if name in self.machine.transitions:
            return lambda: self.machine.transition(name)

        state_name = name.replace('is_', 'state_').upper()
        try:
            return self.state == self.__getattribute__(state_name)
        except AttributeError:
            raise AttributeError(name)

    def __str__(self):
        return "ActionRun: %s" % self.id


class SSHActionRun(ActionRun, Observer):
    """An ActionRun that executes the command on a node through SSH.
    """

    def submit_command(self):
        action_command = self.build_action_command()
        try:
            self.node.submit_command(action_command)
        except node.Error as e:
            log.warning("Failed to start %s: %r", self.id, e)
            self.fail(-2)
            return
        return True

    def stop(self):
        if self.retries_remaining is not None:
            self.retries_remaining = -1

        stop_command = self.action_runner.build_stop_action_command(
            self.id,
            'terminate',
        )
        self.node.submit_command(stop_command)

    def kill(self, final=True):
        if self.retries_remaining is not None and final:
            self.retries_remaining = -1

        kill_command = self.action_runner.build_stop_action_command(
            self.id,
            'kill',
        )
        self.node.submit_command(kill_command)

    def build_action_command(self):
        """Create a new ActionCommand instance to send to the node."""
        serializer = filehandler.OutputStreamSerializer(self.output_path)
        self.action_command = self.action_runner.create(
            id=self.id,
            command=self.command,
            serializer=serializer,
        )
        self.watch(self.action_command)
        return self.action_command

    def handle_action_command_state_change(self, action_command, event):
        """Observe ActionCommand state changes."""
        log.debug("Action command state change: %s", action_command.state)

        if event == ActionCommand.RUNNING:
            return self.machine.transition('started')

        if event == ActionCommand.FAILSTART:
            return self.fail(None)

        if event == ActionCommand.EXITING:
            if action_command.exit_status is None:
                return self.fail_unknown()

            if not action_command.exit_status:
                return self.success()

            return self.fail(action_command.exit_status)

    handler = handle_action_command_state_change


class PaaSTAActionRun(ActionRun):
    """An ActionRun that executes the command on a PaaSTA Mesos cluster.
    """

    def submit_command(self):
        self.machine.transition('started')
        stdout = filehandler.OutputStreamSerializer(self.output_path,
                                                    ).open('.stdout')
        stdout.write(
            "Would have run command for service {service} from deploy group "
            "{deploy_group} on cluster {cluster} in the {pool} pool, with "
            "{cpus} cpus and {mem} MB memory.".format(
                service=self.service,
                deploy_group=self.deploy_group,
                cluster=self.cluster,
                pool=self.pool,
                cpus=self.cpus,
                mem=self.mem,
            ),
        )
        self.success()
        stdout.close()
        return True

    def stop(self):
        if self.retries_remaining is not None:
            self.retries_remaining = -1

        pass

    def kill(self, final=True):
        if self.retries_remaining is not None and final:
            self.retries_remaining = -1

        pass


class ActionRunCollection(object):
    """A collection of ActionRuns used by a JobRun."""

    # An ActionRunCollection is blocked when it has runs running which
    # are required for other blocked runs to start.
    STATE_BLOCKED = state.NamedEventState('blocked')

    def __init__(self, action_graph, run_map):
        self.action_graph = action_graph
        self.run_map = run_map
        # Setup proxies
        self.proxy_action_runs_with_cleanup = proxy.CollectionProxy(
            self.get_action_runs_with_cleanup,
            [
                proxy.attr_proxy('is_running', any),
                proxy.attr_proxy('is_starting', any),
                proxy.attr_proxy('is_scheduled', any),
                proxy.attr_proxy('is_cancelled', any),
                proxy.attr_proxy('is_active', any),
                proxy.attr_proxy('is_queued', all),
                proxy.attr_proxy('is_complete', all),
                proxy.func_proxy('queue', iteration.list_all),
                proxy.func_proxy('cancel', iteration.list_all),
                proxy.func_proxy('success', iteration.list_all),
                proxy.func_proxy('fail', iteration.list_all),
                proxy.func_proxy('ready', iteration.list_all),
                proxy.func_proxy('cleanup', iteration.list_all),
                proxy.func_proxy('stop', iteration.list_all),
                proxy.attr_proxy('start_time', iteration.min_filter),
            ],
        )

    def action_runs_for_actions(self, actions):
<<<<<<< HEAD
        return [self.run_map[a] for a in actions if a in self.run_map]
=======
        return (
            self.run_map[a.name] for a in actions if a.name in self.run_map
        )
>>>>>>> 6782b1ce

    def get_action_runs_with_cleanup(self):
        return six.itervalues(self.run_map)

    action_runs_with_cleanup = property(get_action_runs_with_cleanup)

    def get_action_runs(self):
        return (
            run for run in six.itervalues(self.run_map) if not run.is_cleanup
        )

    action_runs = property(get_action_runs)

    @property
    def cleanup_action_run(self):
        return self.run_map.get(action.CLEANUP_ACTION_NAME)

    @property
    def state_data(self):
        return [run.state_data for run in self.action_runs]

    @property
    def cleanup_action_state_data(self):
        if self.cleanup_action_run:
            return self.cleanup_action_run.state_data

    def _get_runs_using(self, func, include_cleanup=False):
        """Return an iterator of all the ActionRuns which cause func to return
        True. func should be a callable that takes a single ActionRun and
        returns True or False.
        """
        if include_cleanup:
            action_runs = self.action_runs_with_cleanup
        else:
            action_runs = self.action_runs
        return filter(func, action_runs)

    def get_startable_action_runs(self):
        """Returns any actions that are scheduled or queued that can be run."""

        def startable(action_run):
            return (
                action_run.check_state('start')
                and not self._is_run_blocked(action_run)
            )

        return self._get_runs_using(startable)

    @property
    def has_startable_action_runs(self):
        return any(self.get_startable_action_runs())

    def _is_run_blocked(self, action_run):
        """Returns True if the ActionRun is waiting on a required run to
        finish before it can run.
        """
        if action_run.is_done or action_run.is_active:
            return False

        action_name = action_run.action_name
        required_actions = self.action_graph[action_name].required_actions
        if not required_actions:
            return False

        required_runs = self.action_runs_for_actions(required_actions)

        def is_required_run_blocking(required_run):
            if required_run.is_complete:
                return False
            return True

        return any(is_required_run_blocking(run) for run in required_runs)

    @property
    def is_done(self):
        """Returns True when there are no running ActionRuns and all
        non-blocked ActionRuns are done.
        """
        if self.is_running:
            return False

        def done_or_blocked(action_run):
            return action_run.is_done or self._is_run_blocked(action_run)

        return all(done_or_blocked(run) for run in self.action_runs)

    @property
    def is_failed(self):
        """Return True if there are failed actions and all ActionRuns are
        done or blocked.
        """
        return self.is_done and any(run.is_failed for run in self.action_runs)

    @property
    def is_complete_without_cleanup(self):
        return all(run.is_complete for run in self.action_runs)

    @property
    def names(self):
        return self.run_map.keys()

    @property
    def end_time(self):
        if not self.is_done:
            return None
        end_times = (
            run.end_time for run in self.get_action_runs_with_cleanup()
        )
        return iteration.max_filter(end_times)

    def __str__(self):
        def blocked_state(action_run):
            return ":blocked" if self._is_run_blocked(action_run) else ""

        run_states = ', '.join(
            "%s(%s%s)" % (
                a.action_name,
                a.state,
                blocked_state(a),
            ) for a in six.itervalues(self.run_map)
        )
        return "%s[%s]" % (self.__class__.__name__, run_states)

    def __getattr__(self, name):
        return self.proxy_action_runs_with_cleanup.perform(name)

    def __getitem__(self, name):
        return self.run_map[name]

    def __contains__(self, name):
        return name in self.run_map

    def __iter__(self):
        return six.itervalues(self.run_map)

    def get(self, name):
        return self.run_map.get(name)<|MERGE_RESOLUTION|>--- conflicted
+++ resolved
@@ -35,18 +35,9 @@
     def build_action_run_collection(cls, job_run, action_runner):
         """Create an ActionRunGraph from an ActionGraph and JobRun."""
         action_run_map = {
-<<<<<<< HEAD
             name:
             cls.build_run_for_action(job_run, action_inst, action_runner)
             for name, action_inst in job_run.action_graph.action_map.items()
-=======
-            maybe_decode(name): cls.build_run_for_action(
-                job_run,
-                action_inst,
-                action_runner,
-            )
-            for name, action_inst in action_map
->>>>>>> 6782b1ce
         }
         return ActionRunCollection(job_run.action_graph, action_run_map)
 
@@ -67,11 +58,7 @@
                     job_run,
                     cleanup_action_state_data,
                     cleanup=True,
-<<<<<<< HEAD
-                )
-=======
                 ),
->>>>>>> 6782b1ce
             )
 
         action_run_map = {
@@ -628,13 +615,7 @@
         )
 
     def action_runs_for_actions(self, actions):
-<<<<<<< HEAD
         return [self.run_map[a] for a in actions if a in self.run_map]
-=======
-        return (
-            self.run_map[a.name] for a in actions if a.name in self.run_map
-        )
->>>>>>> 6782b1ce
 
     def get_action_runs_with_cleanup(self):
         return six.itervalues(self.run_map)
