--- conflicted
+++ resolved
@@ -9,12 +9,7 @@
 from typing import List
 from typing import Optional
 
-<<<<<<< HEAD
 from pyrsistent import InvariantException
-=======
-from dataclasses import dataclass
-from dataclasses import fields
->>>>>>> e12890b1
 from twisted.internet import reactor
 
 from tron import command_context
@@ -1169,7 +1164,7 @@
                 service_account_name=attempt.command_config.service_account_name,
                 ports=attempt.command_config.ports,
             )
-        except Exception:
+        except InvariantException:
             log.exception(f"Unable to create task for ActionRun {self.id}")
             self.fail(exitcode.EXIT_KUBERNETES_TASK_INVALID)
             return None
