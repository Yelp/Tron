--- conflicted
+++ resolved
@@ -28,10 +28,8 @@
 
     def __init__(
         self, name, command, node_pool, required_actions=None,
-<<<<<<< HEAD
-        dependent_actions=None, retries=None,
-=======
         dependent_actions=None,
+        retries=None,
         executor=None,
         cluster=None,
         pool=None,
@@ -39,7 +37,6 @@
         mem=None,
         service=None,
         deploy_group=None,
->>>>>>> 9131091e
     ):
         self.name = name
         self.command = command
@@ -67,9 +64,7 @@
             name=config.name,
             command=config.command,
             node_pool=node_repo.get_by_name(config.node),
-<<<<<<< HEAD
             retries=config.retries,
-=======
             executor=config.executor,
             cluster=config.cluster,
             pool=config.pool,
@@ -77,7 +72,6 @@
             mem=config.mem,
             service=config.service,
             deploy_group=config.deploy_group,
->>>>>>> 9131091e
         )
 
     def __eq__(self, other):
