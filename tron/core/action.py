--- conflicted
+++ resolved
@@ -14,27 +14,29 @@
 from tron import node
 from tron.config import schema
 from tron.config.config_utils import IDENTIFIER_RE
+from tron.config.config_utils import TIME_INTERVAL_RE
 from tron.config.schema import CLEANUP_ACTION_NAME
 from tron.utils import maybe_decode
 
 log = logging.getLogger(__name__)
 
 
+def factory_time_delta(value):
+    error_msg = "Value at %s is not a valid time delta: %s"
+    matches = TIME_INTERVAL_RE.match(value)
+    if not matches:
+        raise RuntimeError(error_msg % (config_context.path, value))
+
+    units = matches.group('units')
+    if units not in TIME_INTERVAL_UNITS:
+        raise RuntimeError(error_msg % (config_context.path, value))
+
+    time_spec = {TIME_INTERVAL_UNITS[units]: int(matches.group('value'))}
+    return datetime.timedelta(**time_spec)
+
+
 class Action(PClass):
     """A configurable data object for an Action."""
-
-<<<<<<< HEAD
-    # 'command':      build_format_string_validator(action_context),
-    # 'node':         valid_node_name,
-    # 'requires':     requires,
-    # 'executor':     config_utils.build_enum_validator(schema.ExecutorTypes),
-    # 'cluster':      valid_cluster_name,
-    # 'pool':         valid_string,
-    # 'cpus':         valid_float,
-    # 'mem':          valid_float,
-    # 'service':      valid_string,
-    # 'deploy_group': valid_string,
-    # 'retries':      valid_int,
 
     name = field(
         type=str,
@@ -60,48 +62,14 @@
     mem = field(type=(float, type(None)), initial=None, factory=float)
     service = field(type=(str, type(None)), initial=None)
     deploy_group = field(type=(str, type(None)), initial=None)
+    expected_runtime = field(
+        type=(datetime.Timedelta, type(None)),
+        initial=datetime.timedelta(hours=24),
+        factory=factory_time_delta,
+    )
 
     required_actions = field(type=PSet, initial=s(), factory=pset)
     dependent_actions = field(type=PSet, initial=s(), factory=pset)
-=======
-    equality_attributes = [
-        'name', 'command', 'node_pool', 'is_cleanup', 'executor', 'cluster',
-        'pool', 'cpus', 'mem', 'service', 'deploy_group', 'retries',
-        'expected_runtime'
-    ]
-
-    def __init__(
-        self,
-        name,
-        command,
-        node_pool,
-        required_actions=None,
-        dependent_actions=None,
-        retries=None,
-        executor=None,
-        cluster=None,
-        pool=None,
-        cpus=None,
-        mem=None,
-        service=None,
-        deploy_group=None,
-        expected_runtime=None,
-    ):
-        self.name = maybe_decode(name)
-        self.command = command
-        self.node_pool = node_pool
-        self.retries = retries
-        self.required_actions = required_actions or []
-        self.dependent_actions = dependent_actions or []
-        self.executor = executor
-        self.cluster = cluster
-        self.pool = pool
-        self.cpus = cpus
-        self.mem = mem
-        self.service = service
-        self.deploy_group = deploy_group
-        self.expected_runtime = expected_runtime
->>>>>>> 6782b1ce
 
     @property
     def is_cleanup(self):
@@ -110,7 +78,6 @@
     @classmethod
     def from_config(cls, config, config_context, **kwargs):
         """Factory method for creating a new Action."""
-<<<<<<< HEAD
         if config is None:
             config = {}
 
@@ -194,39 +161,4 @@
                 )
                 for item in items
             }
-        )
-=======
-        node_repo = node.NodePoolRepository.get_instance()
-        return cls(
-            name=config.name,
-            command=config.command,
-            node_pool=node_repo.get_by_name(config.node),
-            retries=config.retries,
-            executor=config.executor,
-            cluster=config.cluster,
-            pool=config.pool,
-            cpus=config.cpus,
-            mem=config.mem,
-            service=config.service,
-            deploy_group=config.deploy_group,
-            expected_runtime=config.expected_runtime,
-        )
-
-    def __eq__(self, other):
-        attributes_match = all(
-            getattr(self, attr, None) == getattr(other, attr, None)
-            for attr in self.equality_attributes
-        )
-        return attributes_match and all(
-            self_act == other_act for (
-                self_act,
-                other_act,
-            ) in zip(self.required_actions, other.required_actions)
-        )
-
-    def __ne__(self, other):
-        return not self == other
-
-    def __hash__(self):
-        return hash(self.name)
->>>>>>> 6782b1ce
+        )