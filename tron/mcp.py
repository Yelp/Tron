--- conflicted
+++ resolved
@@ -173,14 +173,9 @@
 
         services_to_add = []
         for srv_config in srv_configs.values():
-<<<<<<< HEAD
-            log.debug("Building new services %s", srv_config.name)
-            service = Service.from_config(srv_config, self.context)
-=======
             log.debug("Building new services %s", srv_config[0].name)
             service = Service.from_config(srv_config[0], self.nodes)
             service.name = '_'.join((srv_config[1], service.name))
->>>>>>> 90d7dd74
             services_to_add.append(service)
 
         for srv_name in (set(self.services.keys()) - set(srv_configs.keys())):
@@ -261,19 +256,11 @@
         return self.jobs.get(name)
 
     def add_service(self, service):
-<<<<<<< HEAD
         """Add a new service or update an existing service."""
         if service.name in self.services:
             # No change to configuration of the service
             if service == self.services[service.name]:
                 return
-=======
-
-        if service.name in self.jobs:
-            raise ValueError("Service %s is already a job", service.name)
-
-        prev_service = self.services.get(service.name)
->>>>>>> 90d7dd74
 
             log.info("Updating service %s" % service.name)
             self.services[service.name].update_from_service(service)
