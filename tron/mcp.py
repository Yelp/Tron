from __future__ import with_statement
import logging
import os

from twisted.conch.client.options import ConchOptions

from tron import command_context
from tron import event
from tron import crash_reporter
from tron import node
from tron.config import config_parse
from tron.config.config_parse import ConfigError
from tron.core.job import Job, JobScheduler
from tron.node import Node, NodePool
from tron.scheduler import scheduler_from_config
from tron.serialize import filehandler
from tron.serialize.runstate.statemanager import PersistenceManagerFactory
from tron.core.service import Service
from tron.utils import emailer
from tron.utils.observer import Observable


log = logging.getLogger(__name__)


class ConfigApplyError(Exception):
    """Errors during config application"""
    pass


class MasterControlProgram(Observable):
    """master of tron's domain

    Central state object for the Tron daemon. Stores all jobs and services.
    """

    def __init__(self, working_dir, config_file):
        super(MasterControlProgram, self).__init__()
        self.jobs               = {}
        self.services           = {}
        self.nodes              = node.NodePoolStore.get_instance()
        self.output_stream_dir  = None
        self.working_dir        = working_dir
        self.crash_reporter     = None
        self.config_filepath    = config_file
        self.context            = command_context.CommandContext()
        # Time zone of the system clock
        self.time_zone          = None
        self.event_recorder     = event.get_recorder()
        self.event_recorder.ok('started')
        self.state_manager      = None

    def shutdown(self):
        if self.state_manager:
            self.state_manager.enabled = False
            self.state_manager.cleanup()

    def graceful_shutdown(self):
        """Tell JobSchedulers that a shutdown has been requested."""
        for job_sched in self.jobs.itervalues():
            job_sched.shutdown_requested = True

    def jobs_shutdown(self):
        """Return True if all jobs have finished their runs after
        shutdown was requested.
        """
        return all(job.is_shutdown for job in self.jobs.itervalues())

    def reconfigure(self):
        """Reconfigure MCP while Tron is already running."""
        self.event_recorder.ok("reconfigured")
        with self.state_manager.disabled():
            try:
                self._load_config(reconfigure=True)
            except Exception:
                self.event_recorder.critical("reconfigure_failure")
                log.exception("reconfigure failure")
                raise

    def _load_config(self, reconfigure=False):
        """Read config data and apply it."""
        log.info("Loading configuration from %s" % self.config_filepath)
        with open(self.config_filepath, 'r') as f:
            config = config_parse.load_config(f)
        self.apply_config(config, reconfigure=reconfigure)

    def initial_setup(self):
        """When the MCP is initialized the config is applied before the state.
        In this case jobs shouldn't be scheduled until the state is applied.
        """
        self._load_config()
        self.restore_state()
        # Any job with existing state would have been scheduled already. Jobs
        # without any state will be scheduled here.
        self.schedule_jobs()

    def apply_config(self, conf, skip_env_dependent=False, reconfigure=False):
        """Apply a configuration. If skip_env_dependent is True we're
        loading this locally to test the config as part of tronfig. We want to
        skip applying some settings because the local machine we're using to
        edit the config may not have the same environment as the live
        trond machine.
        """
        self.output_stream_dir = conf.output_stream_dir or self.working_dir

        if not skip_env_dependent:
            ssh_options = self._ssh_options_from_config(conf.ssh_options)
            state_persistence = conf.state_persistence
        else:
            ssh_options = config_parse.valid_ssh_options({})
            state_persistence = config_parse.DEFAULT_STATE_PERSISTENCE

        self.state_manager = PersistenceManagerFactory.from_config(
                state_persistence)
        self.context.base = conf.command_context
        self.time_zone = conf.time_zone

        self._apply_nodes(conf.nodes, ssh_options)
        self._apply_node_pools(conf.node_pools)
        self._apply_jobs(conf.jobs, reconfigure=reconfigure)
        self._apply_services(conf.services)
        self._apply_notification_options(conf.notification_options)

    def _ssh_options_from_config(self, ssh_conf):
        ssh_options = ConchOptions()
        if ssh_conf.agent:
            if 'SSH_AUTH_SOCK' in os.environ:
                ssh_options['agent'] = True
            else:
                raise ConfigError("No SSH Agent available ($SSH_AUTH_SOCK)")
        else:
            ssh_options['noagent'] = True

        for file_name in ssh_conf.identities:
            file_path = os.path.expanduser(file_name)
            msg = None
            if not os.path.exists(file_path):
                msg = "Private key file '%s' doesn't exist" % file_name
            if not os.path.exists(file_path + ".pub"):
                msg = "Public key '%s' doesn't exist" % (file_name + ".pub")
            if msg:
                raise ConfigError(msg)

            ssh_options.opt_identity(file_name)

        return ssh_options

    def _apply_nodes(self, node_confs, ssh_options):
        self.nodes.update(
            Node.from_config(config, ssh_options)
            for config in node_confs.itervalues()
        )

    def _apply_node_pools(self, pool_confs):
        self.nodes.update(
            NodePool.from_config(config)
            for config in pool_confs.itervalues()
        )

    def _apply_jobs(self, job_configs, reconfigure=False):
        """Add and remove jobs based on the configuration."""
        for job_config in job_configs.values():
            self.add_job(job_config, reconfigure=reconfigure)

        for job_name in (set(self.jobs.keys()) - set(job_configs.keys())):
            log.debug("Removing job %s", job_name)
            self.remove_job(job_name)

    def _apply_services(self, srv_configs):
        """Add and remove services."""

        services_to_add = []
        for srv_config in srv_configs.values():
            log.debug("Building new services %s", srv_config.name)
<<<<<<< HEAD
            service = Service.from_config(srv_config, self.nodes, self.context)
=======
            service = Service.from_config(srv_config, self.context)
>>>>>>> 119bed45
            services_to_add.append(service)

        for srv_name in (set(self.services.keys()) - set(srv_configs.keys())):
            log.debug("Removing service %s", srv_name)
            self.remove_service(srv_name)

        # TODO: remove this
        # Go through our constructed services and add them. We'll catch all the
        # failures and throw an exception at the end if anything failed. This
        # is a mitigation against a bug easily cause us to be in an
        # inconsistent state, probably due to bad code elsewhere.
        # TODO: what actually causes this
        failure = False
        for service in services_to_add:
            try:
                self.add_service(service)
            except Exception, e:
                log.exception("Failed adding new service.", e)
                failure = e

        if failure:
            raise ConfigError("Failed adding services %s" % failure)

    def _apply_notification_options(self, conf):
        if not conf:
            return

        if self.crash_reporter:
            self.crash_reporter.stop()

        email_sender = emailer.Emailer(conf.smtp_host, conf.notification_addr)
        self.crash_reporter = crash_reporter.CrashReporter(email_sender)
        self.crash_reporter.start()

    def add_job(self, job_config, reconfigure=False):
        log.debug("Building new job %s", job_config.name)
        output_path = filehandler.OutputPath(self.output_stream_dir)
        scheduler = scheduler_from_config(job_config.schedule, self.time_zone)
        job = Job.from_config(job_config, scheduler, self.context, output_path)

        if job.name in self.jobs:
            # Jobs have a complex eq implementation that allows us to catch
            # jobs that have not changed and thus don't need to be updated
            # during a reconfigure
            if job == self.jobs[job.name].job:
                return

            log.info("Updating job %s", job.name)
            self.jobs[job.name].job.update_from_job(job)
            self.jobs[job.name].schedule_reconfigured()
            return

        log.info("Adding new job %s", job.name)
        self.jobs[job.name] = JobScheduler(job)
        self.state_manager.watch(job, Job.NOTIFY_STATE_CHANGE)

        # If this is not a reconfigure, wait for state to be restored before
        # scheduling job runs.
        if reconfigure:
            self.jobs[job.name].schedule()

    def remove_job(self, job_name):
        if job_name not in self.jobs:
            raise ValueError("Job %s unknown", job_name)

        job_scheduler = self.jobs.pop(job_name)
        job_scheduler.disable()

    def schedule_jobs(self):
        for job_scheduler in self.jobs.itervalues():
            job_scheduler.schedule()

    def get_jobs(self):
        return self.jobs.itervalues()

    def get_job_by_name(self, name):
        return self.jobs.get(name)

    def add_service(self, service):
        """Add a new service or update an existing service."""
        if service.name in self.services:
            # No change to configuration of the service
            if service == self.services[service.name]:
                return

            log.info("Updating service %s" % service.name)
            self.services[service.name].update_from_service(service)
            return

        log.info("Adding new service %s" % service.name)
        self.services[service.name] = service
        self.state_manager.watch(service)

    def remove_service(self, service_name):
        if service_name not in self.services:
            raise ValueError("Service %s unknown", service_name)

        log.info("Removing services %s", service_name)
        service = self.services.pop(service_name)
        service.stop()

    def restore_state(self):
        """Use the state manager to retrieve to persisted state and apply it
        to the configured Jobs and Services.
        """
        self.event_recorder.notice('restoring')
        job_states, service_states = self.state_manager.restore(
                [job_sched.job for job_sched in self.jobs.values()],
                self.services.values())

        for name, job_state_data in job_states.iteritems():
            self.jobs[name].restore_job_state(job_state_data)
        log.info("Loaded state for %d jobs", len(job_states))

        for name, service_state_data in service_states.iteritems():
            self.services[name].restore_service_state(service_state_data)
        log.info("Loaded state for %d services", len(service_states))

        self.state_manager.save_metadata()

    def __str__(self):
        return "MCP"<|MERGE_RESOLUTION|>--- conflicted
+++ resolved
@@ -172,11 +172,7 @@
         services_to_add = []
         for srv_config in srv_configs.values():
             log.debug("Building new services %s", srv_config.name)
-<<<<<<< HEAD
-            service = Service.from_config(srv_config, self.nodes, self.context)
-=======
             service = Service.from_config(srv_config, self.context)
->>>>>>> 119bed45
             services_to_add.append(service)
 
         for srv_name in (set(self.services.keys()) - set(srv_configs.keys())):
