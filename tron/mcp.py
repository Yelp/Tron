--- conflicted
+++ resolved
@@ -132,14 +132,9 @@
         """Use the state manager to retrieve to persisted state and apply it
         to the configured Jobs.
         """
-<<<<<<< HEAD
         log.info('restoring')
-        job_states = self.state_watcher.restore(self.jobs.get_names())
-=======
-        self.event_recorder.notice('restoring')
         states = self.state_watcher.restore(self.jobs.get_names())
         MesosClusterRepository.restore_state(states.get('mesos_state', {}))
->>>>>>> 8c5cb2ae
 
         self.jobs.restore_state(states.get('job_state', {}), action_runner)
         self.state_watcher.save_metadata()
