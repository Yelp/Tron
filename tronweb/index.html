<!DOCTYPE html>
<<<<<<< HEAD
    <head>
        <meta charset="utf-8">
        <meta http-equiv="X-UA-Compatible" content="IE=edge,chrome=1">
        <title>tronweb</title>
        <meta name="description" content="">
        <meta name="viewport" content="width=device-width">

        <!-- Place favicon.ico -->
        <link rel="shortcut icon" href="tronweb.ico" />

        <link rel="stylesheet" href="css/bootstrap.min.css">
        <link rel="stylesheet" href="css/bootstrap-responsive.min.css">
        <link rel="stylesheet" href="css/codemirror.css">
        <link rel="stylesheet" href="css/whhg.css">

        <link rel="stylesheet/less" href="css/tronweb.less">
        <!-- TODO: compile less -->
        <script src="js/less-1.3.3.min.js"></script>
    </head>
    <body>
        <div id="all-view">
        </div>

        <script src="js/jquery.min.js"></script>
        <script src="js/jquery-ui.min.js"></script>
        <script src="js/plugins.js"></script>
        <script src="js/underscore-min.js"></script>
        <script src="js/underscore.string.js"></script>
        <script src="js/underscore.extra.js"></script>
        <script src="js/backbone-min.js"></script>
        <script src="js/bootstrap.min.js"></script>
        <script src="js/codemirror.js"></script>
        <script src="js/yaml.js"></script>
        <script src="js/moment.min.js"></script>
        <script src="js/d3.v3.min.js"></script>

        <script src="js/cs/models.js"></script>
        <script src="js/cs/views.js"></script>
        <script src="js/cs/events.js"></script>
        <script src="js/cs/nodes.js"></script>
        <script src="js/cs/graph.js"></script>
        <script src="js/cs/config.js"></script>
        <script src="js/cs/actionrun.js"></script>
        <script src="js/cs/timeline.js"></script>
        <script src="js/cs/job.js"></script>
        <script src="js/cs/dashboard.js"></script>
        <script src="js/cs/navbar.js"></script>
        <script src="js/cs/routes.js"></script>
        <script>attachRouter()</script>
    </body>
=======

<head>
    <meta charset="utf-8">
    <meta http-equiv="X-UA-Compatible" content="IE=edge,chrome=1">
    <title>tronweb</title>
    <meta name="description" content="">
    <meta name="viewport" content="width=device-width">

    <!-- Place favicon.ico -->
    <link rel="shortcut icon" href="tronweb.ico" />

    <link rel="stylesheet" href="css/bootstrap.min.css">
    <link rel="stylesheet" href="css/bootstrap-responsive.min.css">
    <link rel="stylesheet" href="css/codemirror.css">
    <link rel="stylesheet" href="css/whhg.css">

    <link rel="stylesheet/less" href="css/tronweb.less">
    <!-- TODO: compile less -->
    <script src="js/less-1.3.3.min.js"></script>
</head>

<body>
    <div id="all-view">
    </div>

    <script src="//ajax.googleapis.com/ajax/libs/jquery/1.9.0/jquery.min.js"></script>
    <script src="//ajax.googleapis.com/ajax/libs/jqueryui/1.10.2/jquery-ui.min.js"></script>
    <!--        <script src="js/jquery.js"></script> -->
    <script src="js/plugins.js"></script>
    <script src="js/underscore-min.js"></script>
    <script src="js/underscore.string.js"></script>
    <script src="js/underscore.extra.js"></script>
    <script src="js/backbone-min.js"></script>
    <script src="js/bootstrap.min.js"></script>
    <script src="js/codemirror.js"></script>
    <script src="js/yaml.js"></script>
    <script src="js/moment.min.js"></script>
    <script src="js/d3.v3.min.js"></script>

    <script src="js/cs/models.js"></script>
    <script src="js/cs/views.js"></script>
    <script src="js/cs/nodes.js"></script>
    <script src="js/cs/graph.js"></script>
    <script src="js/cs/config.js"></script>
    <script src="js/cs/actionrun.js"></script>
    <script src="js/cs/timeline.js"></script>
    <script src="js/cs/job.js"></script>
    <script src="js/cs/dashboard.js"></script>
    <script src="js/cs/navbar.js"></script>
    <script src="js/cs/routes.js"></script>
    <script>attachRouter()</script>
</body>

>>>>>>> dedef0a3
</html><|MERGE_RESOLUTION|>--- conflicted
+++ resolved
@@ -1,56 +1,5 @@
 <!DOCTYPE html>
-<<<<<<< HEAD
-    <head>
-        <meta charset="utf-8">
-        <meta http-equiv="X-UA-Compatible" content="IE=edge,chrome=1">
-        <title>tronweb</title>
-        <meta name="description" content="">
-        <meta name="viewport" content="width=device-width">
-
-        <!-- Place favicon.ico -->
-        <link rel="shortcut icon" href="tronweb.ico" />
-
-        <link rel="stylesheet" href="css/bootstrap.min.css">
-        <link rel="stylesheet" href="css/bootstrap-responsive.min.css">
-        <link rel="stylesheet" href="css/codemirror.css">
-        <link rel="stylesheet" href="css/whhg.css">
-
-        <link rel="stylesheet/less" href="css/tronweb.less">
-        <!-- TODO: compile less -->
-        <script src="js/less-1.3.3.min.js"></script>
-    </head>
-    <body>
-        <div id="all-view">
-        </div>
-
-        <script src="js/jquery.min.js"></script>
-        <script src="js/jquery-ui.min.js"></script>
-        <script src="js/plugins.js"></script>
-        <script src="js/underscore-min.js"></script>
-        <script src="js/underscore.string.js"></script>
-        <script src="js/underscore.extra.js"></script>
-        <script src="js/backbone-min.js"></script>
-        <script src="js/bootstrap.min.js"></script>
-        <script src="js/codemirror.js"></script>
-        <script src="js/yaml.js"></script>
-        <script src="js/moment.min.js"></script>
-        <script src="js/d3.v3.min.js"></script>
-
-        <script src="js/cs/models.js"></script>
-        <script src="js/cs/views.js"></script>
-        <script src="js/cs/events.js"></script>
-        <script src="js/cs/nodes.js"></script>
-        <script src="js/cs/graph.js"></script>
-        <script src="js/cs/config.js"></script>
-        <script src="js/cs/actionrun.js"></script>
-        <script src="js/cs/timeline.js"></script>
-        <script src="js/cs/job.js"></script>
-        <script src="js/cs/dashboard.js"></script>
-        <script src="js/cs/navbar.js"></script>
-        <script src="js/cs/routes.js"></script>
-        <script>attachRouter()</script>
-    </body>
-=======
+<html>
 
 <head>
     <meta charset="utf-8">
@@ -104,5 +53,4 @@
     <script>attachRouter()</script>
 </body>
 
->>>>>>> dedef0a3
 </html>