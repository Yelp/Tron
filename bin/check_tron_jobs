--- conflicted
+++ resolved
@@ -39,12 +39,16 @@
 
     # A job_run is like MASTER.foo.1
     last_state = relevant_job_run.get('state', 'unknown')
-    job_run_id = get_object_type_from_identifier(url_index, relevant_job_run['id'])
+    job_run_id = get_object_type_from_identifier(
+        url_index, relevant_job_run['id'],
+    )
     action_runs = client.job(job_run_id.url, include_action_runs=True)
 
     # A job action is like MASTER.foo.1.step1
     relevant_action = get_relevant_action(action_runs["runs"])
-    action_run_id = get_object_type_from_identifier(url_index, relevant_action['id'])
+    action_run_id = get_object_type_from_identifier(
+        url_index, relevant_action['id'],
+    )
     action_run_details = client.action_runs(action_run_id.url, num_lines=10)
 
     if last_state == "succeeded":
@@ -66,16 +70,10 @@
         "Here are is the whole job view for context:\n"
         "{}"
     ).format(
-<<<<<<< HEAD
-        prefix, job['name'], last_state,
-        pretty_print_job_run(relevant_run),
-        pretty_print_job(job_content),
-=======
         prefix, job['name'], relevant_job_run['id'], last_state,
         pretty_print_actions(action_run_details),
         pretty_print_job_run(relevant_job_run),
-        pretty_print_job(job_content)
->>>>>>> a05ec646
+        pretty_print_job(job_content),
     )
     kwargs["status"] = status
     return kwargs
@@ -127,22 +125,21 @@
         # The job is not disabled, therefore we have to look at its run history
         url_index = client.index()
         tron_id = get_object_type_from_identifier(url_index, job["name"])
-<<<<<<< HEAD
-        job_content = client.job(tron_id.url, count=10)
+        job_content = client.job(
+            tron_id.url, count=10, include_action_runs=True,
+        )
         results = compute_check_result_for_job_runs(
             job=job, job_content=job_content, client=client,
         )
-=======
-        job_content = client.job(tron_id.url, count=10, include_action_runs=True)
-        results = compute_check_result_for_job_runs(job=job, job_content=job_content, client=client)
->>>>>>> a05ec646
         kwargs.update(results)
         return kwargs
 
 
 def check_job(job, client):
     if job.get('monitoring', {}) == {}:
-        print("Not checking {}, no monitoring metadata setup.".format(job['name']))
+        print("Not checking {}, no monitoring metadata setup.".format(
+            job['name'],
+        ))
         return
     else:
         print("Checking {}".format(job['name']))
