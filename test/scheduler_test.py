--- conflicted
+++ resolved
@@ -2,22 +2,15 @@
 import datetime
 import tempfile
 import shutil
-import time
 
 import pytz
 from testify import *
 from testify.utils import turtle
 
-<<<<<<< HEAD
-from tron import scheduler, action, job
-from tron.utils import timeutils
-=======
 from tron import action
 from tron import job
-from tron import mcp
 from tron import scheduler
-from tron.utils import groctimespecification, timeutils
->>>>>>> ddb9ee0b
+from tron.utils import timeutils
 
 
 class ConstantSchedulerTest(TestCase):
