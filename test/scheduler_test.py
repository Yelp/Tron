--- conflicted
+++ resolved
@@ -2,7 +2,6 @@
 import datetime
 import tempfile
 import shutil
-import time
 
 import pytz
 from testify import *
@@ -10,13 +9,7 @@
 
 from tron import action
 from tron import job
-<<<<<<< HEAD
 from tron import scheduler
-=======
-from tron import mcp
-from tron import scheduler
-from tron.utils import groctimespecification
->>>>>>> 609324b1
 from tron.utils import timeutils
 
 
@@ -139,8 +132,6 @@
                    next_run.run_time)
 
 
-<<<<<<< HEAD
-=======
 class DailySchedulerLongJobRunTest(DailySchedulerTimeTestBase):
 
     @setup
@@ -164,7 +155,6 @@
             last_run = next_run
 
 
->>>>>>> 609324b1
 class DailySchedulerDSTTest(TestCase):
 
     @setup
@@ -283,11 +273,7 @@
         self._assert_range(s1a - s2a, -0.61, -0.59)
 
 
-<<<<<<< HEAD
-class GrocSchedulerTest(TestCase):
-=======
 class ComplexParserTest(TestCase):
->>>>>>> 609324b1
 
     @setup
     def build_scheduler(self):
