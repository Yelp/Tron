--- conflicted
+++ resolved
@@ -35,12 +35,7 @@
         assert_equal(self.stdout.read(4), "test")
 
 
-<<<<<<< HEAD
-# TODO: This freezes when run, something with twisted
-class NodeTimeoutTest(TestCase):
-=======
 class NodeTimeoutTest(testingutils.ReactorTestCase):
->>>>>>> 609324b1
     @setup
     def build_node(self):
         self.node = node.Node(hostname="testnodedoesnotexist")
@@ -53,13 +48,6 @@
     def build_run(self):
         self.run = turtle.Turtle()
 
-<<<<<<< HEAD
-    @teardown
-    def reset_timeout(self):
-        node.CONNECT_TIMEOUT = self.old_timeout
-
-=======
->>>>>>> 609324b1
     def test_connect_timeout(self):
         self.job_marked_failed = False
         def fail_job(*args):
