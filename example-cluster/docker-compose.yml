--- conflicted
+++ resolved
@@ -4,19 +4,12 @@
   playground:
     build:
       context: ../
-<<<<<<< HEAD
       dockerfile: yelp_package/trusty/Dockerfile
-      # dockerfile: yelp_package/xenial/Dockerfile
-=======
-      dockerfile: example-cluster/images/batch/Dockerfile
->>>>>>> bc714987
     volumes:
       - ../:/work
       - ./:/nail/tron
     links:
       - batch1
-<<<<<<< HEAD
-      - batch2
   # For itests only, `pip install -e .` won't work
   master:
     build:
@@ -25,9 +18,6 @@
       # dockerfile: images/xenial
     links:
       - batch1
-      - batch2
-=======
->>>>>>> bc714987
   batch1:
     build:
       context: ../