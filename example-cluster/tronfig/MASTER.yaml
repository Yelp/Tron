state_persistence:
  name: "/nail/tron/tron_state"
  store_type: "shelve"
  buffer_size: 10

ssh_options:
  agent: False
  identities:
    - /work/example-cluster/insecure_key

action_runner:
  runner_type: "subprocess"
  remote_status_path: "/tmp/tron"
  remote_exec_path: "/work/bin/"

nodes:
  - hostname: localhost
<<<<<<< HEAD
    username: tron
=======
    username: root
>>>>>>> 84ece486
  # Note: the action runner is not available on batch1.
  # Comment out the action_runner config if you want to schedule things remotely
  #  - hostname: batch1
  #    username: tron

time_zone: US/Eastern

jobs:
  - name: "test"
    node: localhost
<<<<<<< HEAD
    schedule: "cron */10 * * * *"
    time_zone: "US/Pacific"
    actions:
      - name: "one"
        command: "echo one; ruby -e 'exit(rand(0..1))'"
      - name: "two"
        command: "echo two; ruby -e 'exit(rand(0..1))'"
        requires: ["one"]
=======
    schedule: "cron * * * * *"
    time_zone: "US/Pacific"
    actions:
      - name: "first"
        command: "sleep 5m"
>>>>>>> 84ece486
<|MERGE_RESOLUTION|>--- conflicted
+++ resolved
@@ -15,11 +15,7 @@
 
 nodes:
   - hostname: localhost
-<<<<<<< HEAD
     username: tron
-=======
-    username: root
->>>>>>> 84ece486
   # Note: the action runner is not available on batch1.
   # Comment out the action_runner config if you want to schedule things remotely
   #  - hostname: batch1
@@ -30,19 +26,8 @@
 jobs:
   - name: "test"
     node: localhost
-<<<<<<< HEAD
-    schedule: "cron */10 * * * *"
-    time_zone: "US/Pacific"
-    actions:
-      - name: "one"
-        command: "echo one; ruby -e 'exit(rand(0..1))'"
-      - name: "two"
-        command: "echo two; ruby -e 'exit(rand(0..1))'"
-        requires: ["one"]
-=======
     schedule: "cron * * * * *"
     time_zone: "US/Pacific"
     actions:
       - name: "first"
-        command: "sleep 5m"
->>>>>>> 84ece486
+        command: "sleep 5m"