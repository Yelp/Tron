--- conflicted
+++ resolved
@@ -1,32 +1,19 @@
 #!/usr/bin/env bash
 
-<<<<<<< HEAD
-if ! service ssh status; then
-=======
 if ! service ssh status > /dev/null; then
->>>>>>> af6f1c3a
   echo Setting up SSH
   apt-get -qq -y install ssh
   mkdir -p ~/.ssh
   cp example-cluster/insecure_key ~/.ssh/id_rsa
-<<<<<<< HEAD
-  cp example-cluster/insecure_key.pub ~/.ssh/aithorized_keys
-=======
   cp example-cluster/insecure_key.pub ~/.ssh/authorized_keys
->>>>>>> af6f1c3a
   chmod -R 0600 ~/.ssh
   service ssh start
 fi
 
-<<<<<<< HEAD
-echo Installing packages
-pip install -e .
-=======
 if ! pip list --format=columns | grep 'tron.*/work' > /dev/null; then
-  echo Installing packages
+  echo "Installing packages (may take a while)"
   pip install -q -e .
 fi
->>>>>>> af6f1c3a
 
 echo Starting Tron
 rm -f /nail/tron/tron.pid
